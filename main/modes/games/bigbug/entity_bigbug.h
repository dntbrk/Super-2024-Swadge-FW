#ifndef _ENTITY_BIGBUG_H_
#define _ENTITY_BIGBUG_H_

//==============================================================================
// Includes
//==============================================================================
#include <stdint.h>
#include <stdbool.h>

#include "gameData_bigbug.h"
#include "entityManager_bigbug.h"
#include "soundManager_bigbug.h"
#include "sprite_bigbug.h"

#include "linked_list.h"
#include "vector2d.h"

//==============================================================================
// Enums
//==============================================================================

//==============================================================================
// Structs
//==============================================================================

typedef struct
{
    vec_t vel;           // velocity
    vec_t accel;         // acceleration
    vec_t previousPos;   // position from the previous frame
    vec_t yaw;           //.x is the yaw, .y is the change in yaw over time. Gravitates toward left or right.
    uint8_t numHarpoons; // number of harpoons
    int32_t fuel;        // garbotnik's remaining fuel. Like a level timer that can be influenced.
<<<<<<< HEAD
    bool gettingCrushed; // Set to true when a heavy falling object is pushing Garbotnik down.
=======
>>>>>>> caaa967e

    // touchpad stuff
    bool touching;
    bool fire; // becomes true for a frame upon touchpad release "event"
    int32_t phi;
    int32_t r;
    int32_t intensity;
} bb_garbotnikData_t;

typedef struct
{
<<<<<<< HEAD
    bb_entity_t* parent;
    vec_t offset;
    uint16_t lifetime;
    vecFl_t floatVel;
} bb_stuckHarpoonData_t;

typedef struct
{
    int8_t health;
} bb_bugData_t;

typedef struct
{
    uint8_t selectionIdx;
} bb_menuData_t;


typedef struct
{
    vec_t vel;
    uint16_t lifetime;
    bool prevFrameInAir; //Was this previous frame located in air or garbage.
=======
    vec_t vel;
    uint16_t lifetime;
>>>>>>> caaa967e
} bb_projectileData_t;

typedef struct
{
    bb_entity_t* flame; // tracks the flame to update position like a child object
    int32_t yVel;
} bb_rocketData_t;

typedef struct
{
    int32_t yVel;
} bb_heavyFallingData_t;

typedef struct
{
<<<<<<< HEAD
    vec_t vel;
    uint8_t bounceNumerator; // numerator and denominator are used to control bounciness. 1/1 reflects velocity with the
                             // same magnitude. 1/4 absorbs 75% velocity on a bounce. 2/1 would be looney toons physics.
    uint8_t bounceDenominator;
} bb_physicsData_t;

typedef struct
{
=======
>>>>>>> caaa967e
    uint8_t brightness; // stores brightness so that it may be stored so it may be calculated once then used to
                        // stimulate the egg and also to draw.
    bb_entity_t* egg;   // tracks the egg to stimulate it.
} bb_eggLeavesData_t;

typedef struct
{
    uint16_t stimulation; // once it reaches 600, it turns into a bug.
} bb_eggData_t;

typedef void (*bb_updateFunction_t)(bb_entity_t* self);
typedef void (*bb_updateFarFunction_t)(bb_entity_t* self);
typedef void (*bb_drawFunction_t)(bb_entityManager_t* entityManager, rectangle_t* camera, bb_entity_t* self);
<<<<<<< HEAD
typedef void (*bb_collisionHandler_t)(bb_entity_t* self, bb_entity_t* other, bb_hitInfo_t* hitInfo);
typedef struct
{
    list_t* checkOthers; // A list of bb_spriteDef_t's to check collision against. i.e. all bug spriteDef indices for
                         // the harpoon.
    bb_collisionHandler_t function; // Triggers on collision enter with any of the checkOthers.
} bb_collision_t;
=======
typedef void (*bb_collisionHandler_t)(bb_entity_t* self, bb_entity_t* other);
>>>>>>> caaa967e
typedef bool (*bb_tileCollisionHandler_t)(bb_entity_t* self, uint8_t tileId, uint8_t tx, uint8_t ty, uint8_t direction);
typedef void (*bb_fallOffTileHandler_t)(bb_entity_t* self);
typedef void (*bb_overlapTileHandler_t)(bb_entity_t* self, uint8_t tileId, uint8_t tx, uint8_t ty);

struct bb_entity_t
{
    bool active;
    bool cacheable;

    void* data;
    bb_updateFunction_t updateFunction;       // Only set for entities that need update logic
<<<<<<< HEAD
    bb_updateFarFunction_t updateFarFunction; // Only set for execution when the entity is far from the camera center
    bb_drawFunction_t drawFunction;           // Only set for entities such as Garbotnik that need custom drawing logic
    list_t* collisions; // It's a list of bb_collision_t which each get processed by the entity manager.
=======
    bb_updateFarFunction_t updateFarFunction; // Runs if the entity is outside the camera bounds
    bb_drawFunction_t drawFunction;           // Only set for custom entities such as Garbotnik
>>>>>>> caaa967e

    vec_t pos;

    bb_animationType_t type;
    bb_spriteDef_t spriteIndex;
    bool paused;
    bool hasLighting; // True if it has 6 lighting versions per frame

    uint16_t animationTimer;
    uint8_t gameFramesPerAnimationFrame;
    uint8_t currentAnimationFrame;

    bb_gameData_t* gameData;
    bb_soundManager_t* soundManager;
    bb_entityManager_t* entityManager;

    int16_t halfWidth;  // Distance from the origin to the side edge (for AABB physics)
    int16_t halfHeight; // Distance from the origin to the top edge (for AABB physics)
    int32_t cSquared;   // Squared distance from the sprite origin to the corner of the AABB hitbox. Used for collision
                        // optimization.

<<<<<<< HEAD
=======
    bb_collisionHandler_t collisionHandler;
>>>>>>> caaa967e
    bb_tileCollisionHandler_t tileCollisionHandler;
    bb_overlapTileHandler_t overlapTileHandler;
};

//==============================================================================
// Prototypes
//==============================================================================
void bb_initializeEntity(bb_entity_t* self, bb_entityManager_t* entityManager, bb_gameData_t* gameData,
                         bb_soundManager_t* soundManager);

<<<<<<< HEAD
void bb_setData(bb_entity_t* self, void* data);
void bb_clearCollisions(bb_entity_t* self, bool keepCached);

void bb_destroyEntity(bb_entity_t* self, bool caching);
void bb_updateRocketLanding(    bb_entity_t* self);
void bb_updateHeavyFallingInit( bb_entity_t* self);
void bb_updateHeavyFalling(     bb_entity_t* self);
void bb_updatePhysicsObject(    bb_entity_t* self);
void bb_updateGarbotnikDeploy(  bb_entity_t* self);
void bb_updateGarbotnikFlying(  bb_entity_t* self);
void bb_updateHarpoon(          bb_entity_t* self);
void bb_updateStuckHarpoon(     bb_entity_t* self);
void bb_updateEggLeaves(        bb_entity_t* self);
void bb_updateFarEggleaves(     bb_entity_t* self);
void bb_updateBug(              bb_entity_t* self);
void bb_updateMenu(             bb_entity_t* self);

void bb_drawGarbotnikFlying(bb_entityManager_t* entityManager, rectangle_t* camera, bb_entity_t* self);
void bb_drawHarpoon(        bb_entityManager_t* entityManager, rectangle_t* camera, bb_entity_t* self);
void bb_drawStuckHarpoon(   bb_entityManager_t* entityManager, rectangle_t* camera, bb_entity_t* self);
void bb_drawEggLeaves(      bb_entityManager_t* entityManager, rectangle_t* camera, bb_entity_t* self);
void bb_drawEgg(            bb_entityManager_t* entityManager, rectangle_t* camera, bb_entity_t* self);
void bb_drawMenu(           bb_entityManager_t* entityManager, rectangle_t* camera, bb_entity_t* self);

void bb_onCollisionHarpoon( bb_entity_t* self, bb_entity_t* other, bb_hitInfo_t* hitInfo);
void bb_onCollisionRocket(  bb_entity_t* self, bb_entity_t* other, bb_hitInfo_t* hitInfo);
=======
void bb_destroyEntity(bb_entity_t* self);
void bb_updateRocketLanding(bb_entity_t* self);
void bb_updateHeavyFallingInit(bb_entity_t* self);
void bb_updateHeavyFalling(bb_entity_t* self);
void bb_updateGarbotnikDeploy(bb_entity_t* self);
void bb_updateGarbotnikFlying(bb_entity_t* self);
void bb_updateHarpoon(bb_entity_t* self);
void bb_updateEggLeaves(bb_entity_t* self);
void bb_updateFarEggleaves(bb_entity_t* self);
void bb_updateBug(bb_entity_t* self);
void bb_drawGarbotnikFlying(bb_entityManager_t* entityManager, rectangle_t* camera, bb_entity_t* self);
void bb_drawHarpoon(bb_entityManager_t* entityManager, rectangle_t* camera, bb_entity_t* self);
void bb_drawEggLeaves(bb_entityManager_t* entityManager, rectangle_t* camera, bb_entity_t* self);
void bb_drawEgg(bb_entityManager_t* entityManager, rectangle_t* camera, bb_entity_t* self);
>>>>>>> caaa967e

#endif<|MERGE_RESOLUTION|>--- conflicted
+++ resolved
@@ -9,10 +9,12 @@
 
 #include "gameData_bigbug.h"
 #include "entityManager_bigbug.h"
+#include "entityManager_bigbug.h"
 #include "soundManager_bigbug.h"
 #include "sprite_bigbug.h"
 
 #include "linked_list.h"
+#include "vector2d.h"
 #include "vector2d.h"
 
 //==============================================================================
@@ -31,10 +33,7 @@
     vec_t yaw;           //.x is the yaw, .y is the change in yaw over time. Gravitates toward left or right.
     uint8_t numHarpoons; // number of harpoons
     int32_t fuel;        // garbotnik's remaining fuel. Like a level timer that can be influenced.
-<<<<<<< HEAD
     bool gettingCrushed; // Set to true when a heavy falling object is pushing Garbotnik down.
-=======
->>>>>>> caaa967e
 
     // touchpad stuff
     bool touching;
@@ -46,7 +45,6 @@
 
 typedef struct
 {
-<<<<<<< HEAD
     bb_entity_t* parent;
     vec_t offset;
     uint16_t lifetime;
@@ -69,10 +67,6 @@
     vec_t vel;
     uint16_t lifetime;
     bool prevFrameInAir; //Was this previous frame located in air or garbage.
-=======
-    vec_t vel;
-    uint16_t lifetime;
->>>>>>> caaa967e
 } bb_projectileData_t;
 
 typedef struct
@@ -88,7 +82,6 @@
 
 typedef struct
 {
-<<<<<<< HEAD
     vec_t vel;
     uint8_t bounceNumerator; // numerator and denominator are used to control bounciness. 1/1 reflects velocity with the
                              // same magnitude. 1/4 absorbs 75% velocity on a bounce. 2/1 would be looney toons physics.
@@ -97,8 +90,6 @@
 
 typedef struct
 {
-=======
->>>>>>> caaa967e
     uint8_t brightness; // stores brightness so that it may be stored so it may be calculated once then used to
                         // stimulate the egg and also to draw.
     bb_entity_t* egg;   // tracks the egg to stimulate it.
@@ -112,7 +103,6 @@
 typedef void (*bb_updateFunction_t)(bb_entity_t* self);
 typedef void (*bb_updateFarFunction_t)(bb_entity_t* self);
 typedef void (*bb_drawFunction_t)(bb_entityManager_t* entityManager, rectangle_t* camera, bb_entity_t* self);
-<<<<<<< HEAD
 typedef void (*bb_collisionHandler_t)(bb_entity_t* self, bb_entity_t* other, bb_hitInfo_t* hitInfo);
 typedef struct
 {
@@ -120,9 +110,6 @@
                          // the harpoon.
     bb_collisionHandler_t function; // Triggers on collision enter with any of the checkOthers.
 } bb_collision_t;
-=======
-typedef void (*bb_collisionHandler_t)(bb_entity_t* self, bb_entity_t* other);
->>>>>>> caaa967e
 typedef bool (*bb_tileCollisionHandler_t)(bb_entity_t* self, uint8_t tileId, uint8_t tx, uint8_t ty, uint8_t direction);
 typedef void (*bb_fallOffTileHandler_t)(bb_entity_t* self);
 typedef void (*bb_overlapTileHandler_t)(bb_entity_t* self, uint8_t tileId, uint8_t tx, uint8_t ty);
@@ -134,14 +121,9 @@
 
     void* data;
     bb_updateFunction_t updateFunction;       // Only set for entities that need update logic
-<<<<<<< HEAD
     bb_updateFarFunction_t updateFarFunction; // Only set for execution when the entity is far from the camera center
     bb_drawFunction_t drawFunction;           // Only set for entities such as Garbotnik that need custom drawing logic
     list_t* collisions; // It's a list of bb_collision_t which each get processed by the entity manager.
-=======
-    bb_updateFarFunction_t updateFarFunction; // Runs if the entity is outside the camera bounds
-    bb_drawFunction_t drawFunction;           // Only set for custom entities such as Garbotnik
->>>>>>> caaa967e
 
     vec_t pos;
 
@@ -163,10 +145,6 @@
     int32_t cSquared;   // Squared distance from the sprite origin to the corner of the AABB hitbox. Used for collision
                         // optimization.
 
-<<<<<<< HEAD
-=======
-    bb_collisionHandler_t collisionHandler;
->>>>>>> caaa967e
     bb_tileCollisionHandler_t tileCollisionHandler;
     bb_overlapTileHandler_t overlapTileHandler;
 };
@@ -177,7 +155,6 @@
 void bb_initializeEntity(bb_entity_t* self, bb_entityManager_t* entityManager, bb_gameData_t* gameData,
                          bb_soundManager_t* soundManager);
 
-<<<<<<< HEAD
 void bb_setData(bb_entity_t* self, void* data);
 void bb_clearCollisions(bb_entity_t* self, bool keepCached);
 
@@ -204,21 +181,5 @@
 
 void bb_onCollisionHarpoon( bb_entity_t* self, bb_entity_t* other, bb_hitInfo_t* hitInfo);
 void bb_onCollisionRocket(  bb_entity_t* self, bb_entity_t* other, bb_hitInfo_t* hitInfo);
-=======
-void bb_destroyEntity(bb_entity_t* self);
-void bb_updateRocketLanding(bb_entity_t* self);
-void bb_updateHeavyFallingInit(bb_entity_t* self);
-void bb_updateHeavyFalling(bb_entity_t* self);
-void bb_updateGarbotnikDeploy(bb_entity_t* self);
-void bb_updateGarbotnikFlying(bb_entity_t* self);
-void bb_updateHarpoon(bb_entity_t* self);
-void bb_updateEggLeaves(bb_entity_t* self);
-void bb_updateFarEggleaves(bb_entity_t* self);
-void bb_updateBug(bb_entity_t* self);
-void bb_drawGarbotnikFlying(bb_entityManager_t* entityManager, rectangle_t* camera, bb_entity_t* self);
-void bb_drawHarpoon(bb_entityManager_t* entityManager, rectangle_t* camera, bb_entity_t* self);
-void bb_drawEggLeaves(bb_entityManager_t* entityManager, rectangle_t* camera, bb_entity_t* self);
-void bb_drawEgg(bb_entityManager_t* entityManager, rectangle_t* camera, bb_entity_t* self);
->>>>>>> caaa967e
 
 #endif