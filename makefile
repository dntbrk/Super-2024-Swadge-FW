--- conflicted
+++ resolved
@@ -308,15 +308,11 @@
 # Build the executable
 all: $(EXECUTABLE)
 
-<<<<<<< HEAD
 assets:
 	$(MAKE) -C ./tools/assets_preprocessor/
 	./tools/assets_preprocessor/assets_preprocessor -i ./assets/ -o ./assets_image/
 
 # To build the main file, you have to compile the objects
-=======
-# To build the executable file, you have to compile the objects first
->>>>>>> 003f8e75
 $(EXECUTABLE): $(OBJECTS)
 	$(CC) $(OBJECTS) $(LIBRARY_FLAGS) -o $@
 
