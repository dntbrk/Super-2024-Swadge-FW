--- conflicted
+++ resolved
@@ -361,11 +361,20 @@
 }
 
 static void toolsPostFrame(uint64_t frame)
-<<<<<<< HEAD
 {
     static uint64_t index = 0;
     static bool setup     = false;
     static ge_GIF* gif    = NULL;
+
+    // Cumulative time of all GIF frames
+    static float gifTime = 0;
+    // Cumulative real time since first frame, from swadge perspective
+    static float realTime = 0;
+
+    // The time of the last GIF frame
+    static int64_t lastGifFrame   = 0;
+    static uint32_t skippedFrames = 0;
+    static uint32_t longFrames    = 0;
 
     if (recordScreen)
     {
@@ -411,205 +420,6 @@
                 return;
             }
 
-            index = 0;
-            setup = true;
-        }
-
-        // char filebuf[128];
-        // snprintf(filebuf, sizeof(filebuf), "%s/%06" PRIu64 ".png", fnbuf, index++);
-        memcpy(gif->frame, fb, TFT_WIDTH * TFT_HEIGHT);
-        makeTransparent(gif->frame);
-        ge_add_frame(gif, MAX(1, getFrameRateUs() / 10000));
-
-        // Count frames
-        index++;
-    }
-    else if (setup)
-    {
-        ge_close_gif(gif);
-        gif = NULL;
-
-        printf("Done Recording! Wrote %" PRIu64 " frames to %s\n", index, recordingFilename);
-        setup = false;
-    }
-}
-
-static void toolsRenderCb(uint32_t winW, uint32_t winH, const emuPane_t* panes, uint8_t numPanes)
-{
-    for (int i = 0; i < numPanes; i++)
-    {
-        int paneId = panes[i].id;
-
-        if (paneId == fpsPaneId)
-        {
-            const emuPane_t* fpsPane = &panes[i];
-            CNFGColor(0xFFFFFFFF);
-            char buf[64];
-            snprintf(buf, sizeof(buf), "%.2f FPS", lastFps);
-
-            int w, h;
-            CNFGGetTextExtents(buf, &w, &h, 5);
-            CNFGPenX = fpsPane->paneX + (fpsPane->paneW - w) / 2;
-            CNFGPenY = fpsPane->paneY + (fpsPane->paneH - h) / 2;
-            CNFGDrawText(buf, 5);
-        }
-    }
-
-    if (showConsole)
-    {
-        // const emuPane_t* consolePane = &panes[i];
-        char buf[1030];
-        buf[0] = '>';
-        buf[1] = ' ';
-        strcpy(buf + 2, consoleBuffer);
-
-        // Measure text (mostly for height here)
-        int w, h;
-        CNFGGetTextExtents(consoleBuffer, &w, &h, 5);
-
-        // Transparent outline
-        CNFGColor(0x00000000);
-
-        // 50% opacity black background
-        CNFGDialogColor = 0x0000007f;
-        CNFGDrawBox(0, 0, winW, h + 5);
-
-        // Draw text
-        CNFGColor(0xFFFFFFFF);
-        CNFGPenX = 5;
-        CNFGPenY = 5;
-        CNFGDrawText(buf, 5);
-
-        if (*consoleOutput)
-        {
-            int startY = h + 5;
-
-            CNFGGetTextExtents(consoleOutput, &w, &h, 5);
-
-            // Transparent outline
-            CNFGColor(0x00000000);
-
-            // 50% opacity black background
-            CNFGDialogColor = 0x0000007f;
-            CNFGDrawBox(0, startY, winW, startY + h + 5);
-
-            CNFGColor(0xFFFFFFFF);
-            CNFGPenY = startY;
-            CNFGPenX = 5;
-            CNFGDrawText(consoleOutput, 5);
-        }
-    }
-}
-
-static void handleConsoleCommand(const char* command)
-{
-    char tmpBuffer[sizeof(consoleBuffer)];
-    const char* cur = command;
-    char* out       = tmpBuffer;
-    char* argStart  = out;
-
-    // Divide the command at spaces and store a pointer to the start of each one
-    const char* values[64];
-    int argCount = 0;
-
-    while (out < (tmpBuffer + sizeof(tmpBuffer)) && argCount < (sizeof(values) / sizeof(*values)))
-    {
-        if (*cur == ' ' || *cur == '\0')
-        {
-            // Next arg
-            *out++ = '\0';
-
-            values[argCount++] = argStart;
-            argStart           = (out);
-
-            if (*cur)
-            {
-                cur++;
-            }
-            else
-            {
-                break;
-            }
-        }
-        else
-        {
-            // Just copy
-            *out++ = *cur++;
-        }
-    }
-    *out = '\0';
-
-    if (out == tmpBuffer)
-    {
-        return;
-    }
-
-    printf("Got %d args:\n", argCount);
-    for (int i = 0; i < argCount; i++)
-    {
-        printf(" - %s\n", values[i]);
-    }
-
-=======
-{
-    static uint64_t index = 0;
-    static bool setup     = false;
-    static ge_GIF* gif    = NULL;
-
-    // Cumulative time of all GIF frames
-    static float gifTime = 0;
-    // Cumulative real time since first frame, from swadge perspective
-    static float realTime = 0;
-
-    // The time of the last GIF frame
-    static int64_t lastGifFrame   = 0;
-    static uint32_t skippedFrames = 0;
-    static uint32_t longFrames    = 0;
-
-    if (recordScreen)
-    {
-        static const paletteColor_t* fb = NULL;
-        if (!fb)
-        {
-            fb = getLastTftBitmap();
-        }
-
-        if (!setup)
-        {
-            if (!recordingFilename[0])
-            {
-                getTimestampFilename(recordingFilename, sizeof(recordingFilename) - 1, "screen-recording-", "gif");
-            }
-
-            uint8_t gifPalette[256 * 3];
-            for (int i = 0; i < 256; i++)
-            {
-                uint8_t* r = &gifPalette[i * 3];
-                uint8_t* g = &gifPalette[i * 3 + 1];
-                uint8_t* b = &gifPalette[i * 3 + 2];
-
-                if (i < cTransparent)
-                {
-                    uint32_t rgb = paletteToRGB((paletteColor_t)i);
-                    *r           = (rgb >> 16) & 0xFF;
-                    *g           = (rgb >> 8) & 0xFF;
-                    *b           = (rgb & 0xFF);
-                }
-                else
-                {
-                    *r = 0;
-                    *g = 0;
-                    *b = 0;
-                }
-            }
-
-            gif = ge_new_gif(recordingFilename, TFT_WIDTH, TFT_HEIGHT, gifPalette, 8, cTransparent, 0);
-            if (!gif)
-            {
-                printf("ERR! ext_tools.c: Unable to write to file %s for recording.\n", recordingFilename);
-                return;
-            }
-
             index         = 0;
             gifTime       = 0;
             realTime      = 0;
@@ -792,7 +602,6 @@
         printf(" - %s\n", values[i]);
     }
 
->>>>>>> 90f6d82c
     if (argCount > 0)
     {
         for (const consoleCommand_t* action = getConsoleCommands();
