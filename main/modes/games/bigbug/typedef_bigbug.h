--- conflicted
+++ resolved
@@ -3,49 +3,6 @@
 
 #include <esp_heap_caps.h>
 
-<<<<<<< HEAD
-=======
-#if defined(DEBUG_ALLOCATIONS)
-
-    #include <esp_heap_caps.h>
-    #include <stdio.h>
-
-static inline void* heap_caps_calloc_dbg(size_t n, size_t size, uint32_t caps, const char* file, const char* func,
-                                         int line)
-{
-    void* ptr = heap_caps_calloc(n, size, caps);
-    printf("%s:%d calloc(%ld) in %s -> %p\n", file, line, n * size, func, ptr);
-    return ptr;
-}
-
-    #define HEAP_CAPS_CALLOC_DBG(n, s, o) heap_caps_calloc_dbg(n, s, o, __FILE__, __func__, __LINE__)
-
-static inline void* heap_caps_malloc_dbg(size_t size, uint32_t caps, const char* file, const char* func, int line)
-{
-    void* ptr = heap_caps_malloc(size, caps);
-    printf("%s:%d malloc(%ld) in %s -> %p\n", file, line, n * size, func, ptr);
-    return ptr;
-}
-
-    #define HEAP_CAPS_MALLOC_DBG(n, s, o) heap_caps_malloc_dbg(n, s, o, __FILE__, __func__, __LINE__)
-
-static inline void free_dbg(void* ptr, const char* file, const char* func, int line)
-{
-    printf("%s:%d FREE_DBG(%p) in %s\n", file, line, ptr, func);
-    free(ptr);
-}
-
-    #define FREE_DBG(ptr) free_dbg(ptr, __FILE__, __func__, __LINE__)
-
-#else
-
-    #define HEAP_CAPS_CALLOC_DBG(n, s, o) heap_caps_calloc(n, s, o)
-    #define HEAP_CAPS_MALLOC_DBG(s, o)    heap_caps_malloc(s, o)
-    #define FREE_DBG(ptr)                 free(ptr)
-
-#endif
-
->>>>>>> 28b2e00f
 // #define TILE_SIZE 64
 // #define BITSHIFT_TILE_SIZE 1024
 // #define HALF_TILE 32
