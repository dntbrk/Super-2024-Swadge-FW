//==============================================================================
// Includes
//==============================================================================
#include <stdlib.h>
#include <esp_log.h>
#include <math.h>

#include "entity_bigbug.h"
#include "entityManager_bigbug.h"
#include "gameData_bigbug.h"
#include "lighting_bigbug.h"
#include "random_bigbug.h"

#include "soundFuncs.h"
#include "hdw-btn.h"
#include "esp_random.h"
#include "trigonometry.h"

//==============================================================================
// Constants
//==============================================================================
// #define SIGNOF(x) ((x > 0) - (x < 0))
// #define TILE_FIELD_WIDTH  32  // matches the level wsg graphic width
// #define TILE_FIELD_HEIGHT 192 // matches the level wsg graphic height

//==============================================================================
// Functions
//==============================================================================
void bb_initializeEntity(bb_entity_t* self, bb_entityManager_t* entityManager, bb_gameData_t* gameData,
                         bb_soundManager_t* soundManager)
{
    self->active        = false;
    self->gameData      = gameData;
    self->soundManager  = soundManager;
    self->entityManager = entityManager;
}

void bb_setData(bb_entity_t* self, void* data)
{
    if (self->data != NULL)
    {
        free(self->data);
    }
    self->data = data;
}

void bb_clearCollisions(bb_entity_t* self, bool keepCollisionsCached)
{
    if (self->collisions != NULL && keepCollisionsCached == false)
    {
        // FREE WILLY FROM THE EVIL CLUTCHES OF SPIRAM!
        // remove & free all the nodes
        while (self->collisions->first != NULL)
        {
            // Remove from head
            bb_collision_t* shiftedCollision = shift(self->collisions);
            free(shiftedCollision->checkOthers);
            free(shiftedCollision);
        }
        free(self->collisions);
    }
    self->collisions = NULL;
}

void bb_destroyEntity(bb_entity_t* self, bool caching)
{
    // Zero out most info (but not references to manager type things) for entity to be reused.
    self->active    = false;
    self->cacheable = false;

    if (self->data != NULL && caching == false)
    {
        free(self->data);
    }
    self->data = NULL;

    bb_clearCollisions(self, caching);

    self->updateFunction              = NULL;
    self->updateFarFunction           = NULL;
    self->drawFunction                = NULL;
    self->pos                         = (vec_t){0, 0};
    self->type                        = 0;
    self->spriteIndex                 = 0;
    self->paused                      = false;
    self->hasLighting                 = false;
    self->animationTimer              = 0;
    self->gameFramesPerAnimationFrame = 1;
    self->currentAnimationFrame       = 0;
    self->halfWidth                   = 0;
    self->halfHeight                  = 0;
    self->cSquared                    = 0;
    self->tileCollisionHandler        = NULL;
    self->overlapTileHandler          = NULL;

    self->entityManager->activeEntities--;
    // printf("%d/%d entities v\n", self->entityManager->activeEntities, MAX_ENTITIES);
}

void bb_updateRocketLanding(bb_entity_t* self)
{
    bb_rocketData_t* rData = (bb_rocketData_t*)self->data;

    if (self->pos.y > -3640 && rData->flame == NULL)
    {
        rData->flame = bb_createEntity(&(self->gameData->entityManager), LOOPING_ANIMATION, false, FLAME_ANIM, 2,
                                       self->pos.x >> DECIMAL_BITS, self->pos.y >> DECIMAL_BITS, false);
    }

    else if (rData->flame != NULL)
    {
        rData->yVel -= 5;
        rData->flame->pos.y = self->pos.y + rData->yVel * self->gameData->elapsedUs / 100000;
        if (rData->yVel <= 0)
        {
            bb_destroyEntity(rData->flame, false);
            bb_setData(self, heap_caps_calloc(1, sizeof(bb_heavyFallingData_t), MALLOC_CAP_SPIRAM));
            self->updateFunction                     = bb_updateHeavyFallingInit;
            self->gameData->entityManager.viewEntity = NULL;

            return;
        }
    }
    self->pos.y += rData->yVel * self->gameData->elapsedUs / 100000;
}

void bb_updateHeavyFallingInit(bb_entity_t* self)
{
    bb_heavyFallingData_t* hfData = (bb_heavyFallingData_t*)self->data;
    hfData->yVel++;

    self->pos.y += hfData->yVel * (self->gameData->elapsedUs >> 14);

    bb_hitInfo_t hitInfo = {0};
    bb_collisionCheck(&self->gameData->tilemap, self, NULL, &hitInfo);
    if (hitInfo.hit == false)
    {
        return;
    }

    self->pos.y = hitInfo.pos.y - self->halfHeight;
    if (hfData->yVel < 160)
    {
        hfData->yVel         = 0;
        self->updateFunction = bb_updateGarbotnikDeploy;
        self->paused         = false;
    }
    else
    {
        hfData->yVel -= 160;
        // Update the dirt to air.
        self->gameData->tilemap.fgTiles[hitInfo.tile_i][hitInfo.tile_j].health = 0;
        // Create a crumble animation
        bb_createEntity(&(self->gameData->entityManager), ONESHOT_ANIMATION, false, CRUMBLE_ANIM, 1,
                        hitInfo.tile_i * TILE_SIZE + TILE_SIZE, hitInfo.tile_j * TILE_SIZE + TILE_SIZE, true);
    }
    return;
}

void bb_updateHeavyFalling(bb_entity_t* self)
{
    bb_heavyFallingData_t* hfData = (bb_heavyFallingData_t*)self->data;
    hfData->yVel++;
    self->pos.y += hfData->yVel * (self->gameData->elapsedUs >> 14);

    // printf("tilemap addr: %p\n", &self->gameData->tilemap);
    // printf("self    addr: %p\n", self);
    bb_hitInfo_t hitInfo = {0};
    bb_collisionCheck(&self->gameData->tilemap, self, NULL, &hitInfo);
    if (hitInfo.hit == false)
    {
        return;
    }

    // self->pos.y -= hfData->yVel * self->gameData->elapsedUs / 100000;
    self->pos.y = hitInfo.pos.y - self->halfHeight;
    if (hfData->yVel < 28)
    {
        hfData->yVel = 0;
    }
    else
    {
        hfData->yVel -= 28;
        // Update the dirt to air.
        self->gameData->tilemap.fgTiles[hitInfo.tile_i][hitInfo.tile_j].health = 0;
        // Create a crumble animation
        bb_createEntity(&(self->gameData->entityManager), ONESHOT_ANIMATION, false, CRUMBLE_ANIM, 1,
                        hitInfo.tile_i * TILE_SIZE + HALF_TILE, hitInfo.tile_j * TILE_SIZE + HALF_TILE, true);
    }
    return;
}

void bb_updatePhysicsObject(bb_entity_t* self)
{
    bb_physicsData_t* pData = (bb_physicsData_t*)self->data;
    pData->vel.y++;
    self->pos = addVec2d(self->pos, mulVec2d(pData->vel, (self->gameData->elapsedUs >> 14)));

    bb_hitInfo_t hitInfo = {0};
    bb_collisionCheck(&self->gameData->tilemap, self, NULL, &hitInfo);
    if (hitInfo.hit == false)
    {
        return;
    }
    self->pos.x = hitInfo.pos.x + hitInfo.normal.x * self->halfWidth;
    self->pos.y = hitInfo.pos.y + hitInfo.normal.y * self->halfHeight;

    // Reflect the velocity vector along the normal
    // See http://www.sunshine2k.de/articles/coding/vectorreflection/vectorreflection.html
    pData->vel
        = divVec2d(mulVec2d(subVec2d(pData->vel, mulVec2d(hitInfo.normal, (2 * dotVec2d(pData->vel, hitInfo.normal)))),
                            pData->bounceNumerator),
                   pData->bounceDenominator);
}

void bb_updateGarbotnikDeploy(bb_entity_t* self)
{
    if (self->currentAnimationFrame == self->entityManager->sprites[self->spriteIndex].numFrames - 1)
    {
        self->paused = true;
        // deploy garbotnik!!!
        bb_entity_t* garbotnik
            = bb_createEntity(&(self->gameData->entityManager), NO_ANIMATION, true, GARBOTNIK_FLYING, 1,
                              self->pos.x >> DECIMAL_BITS, (self->pos.y >> DECIMAL_BITS) - 50, true);
        self->gameData->entityManager.viewEntity = garbotnik;
        self->updateFunction                     = bb_updateHeavyFalling;
    }
}

void bb_updateGarbotnikFlying(bb_entity_t* self)
{
    bb_garbotnikData_t* gData = (bb_garbotnikData_t*)self->data;

    gData->fuel
        -= self->gameData->elapsedUs >> 10; // Fuel decrements with time. Right shifting by 10 is fairly close to
                                            // converting microseconds to milliseconds without requiring division.
    if (gData->fuel < 0)
    {
        gData->fuel = 0;
    }

    // touchpad stuff
    gData->fire     = gData->touching;
    gData->touching = getTouchJoystick(&gData->phi, &gData->r, &gData->intensity);
    gData->fire     = gData->fire && !gData->touching; // is true for one frame upon touchpad release.
    if (gData->fire && gData->numHarpoons > 0)
    {
        // Create a harpoon
        bb_entity_t* harpoon = bb_createEntity(&(self->gameData->entityManager), LOOPING_ANIMATION, false, HARPOON, 1,
                                               self->pos.x >> DECIMAL_BITS, self->pos.y >> DECIMAL_BITS, false);
        if (harpoon != NULL)
        {
            gData->numHarpoons -= 1;
            bb_projectileData_t* pData = (bb_projectileData_t*)harpoon->data;
            int32_t x;
            int32_t y;
            getTouchCartesian(gData->phi, gData->r, &x, &y);
            // Set harpoon's velocity
            pData->vel.x = (x - 512) / 10;
            pData->vel.y = (-y + 512) / 10;
        }
    }

    // record the previous frame's position before any logic.
    gData->previousPos = self->pos;

    vec_t accel = {.x = 0, .y = 0};

    // Update garbotnik's velocity if a button is currently down
    switch (self->gameData->btnState)
    {
        // up
        case 0b0001:
            accel.y = -50;
            break;
        case 0b1101:
            accel.y = -50;
            break;

        // down
        case 0b0010:
            accel.y = 50;
            break;
        case 0b1110:
            accel.y = 50;
            break;

        // left
        case 0b0100:
            accel.x = -50;
            break;
        case 0b0111:
            accel.x = -50;
            break;

        // right
        case 0b1000:
            accel.x = 50;
            break;
        case 0b1011:
            accel.x = 50;
            break;

        // up,left
        case 0b0101:
            accel.x = -35; // magnitude is sqrt(1/2) * 100000
            accel.y = -35;
            break;

        // up,right
        case 0b1001:
            accel.x = 35; // 35 707 7035
            accel.y = -35;
            break;

        // down,right
        case 0b1010:
            accel.x = 35;
            accel.y = 35;
            break;

        // down,left
        case 0b0110:
            accel.x = -35;
            accel.y = 35;
            break;
        default:
            break;
    }

    // printf("accel x: %d\n", accel.x);
    // printf("elapsed: %d", (int32_t) elapsedUs);
    // printf("offender: %d\n", (int32_t) elapsedUs / 100000);
    // printf("now   x: %d\n", mulVec2d(accel, elapsedUs) / 100000).x);

    gData->accel = divVec2d(mulVec2d(accel, self->gameData->elapsedUs), 100000);

    // physics
    gData->yaw.y += gData->accel.x;
    if (gData->yaw.x < 0)
    {
        gData->yaw.y -= 5.0 * self->gameData->elapsedUs / 100000;
    }
    else
    {
        gData->yaw.y += 5.0 * self->gameData->elapsedUs / 100000;
    }
    gData->yaw.x += gData->yaw.y;
    if (gData->yaw.x < -1440)
    {
        gData->yaw.x = -1440;
        gData->yaw.y = 0;
    }
    else if (gData->yaw.x > 1440)
    {
        gData->yaw.x = 1440;
        gData->yaw.y = 0;
    }

    // Apply garbotnik's drag
    int32_t sqMagVel = sqMagVec2d(gData->vel);
    int32_t speed    = sqrt(sqMagVel);
    int32_t drag     = sqMagVel / 500; // smaller denominator for bigger drag.

    if (drag > speed * 0.9)
    {
        drag = speed * 0.9;
    }
    if (drag < 5)
    {
        drag = 5.0;
    }
    // printf("speed: %d\n", speed);
    // printf("drag: %d\n", drag);
    if (speed > 0)
    {
        gData->accel.x += (gData->vel.x / (double)speed) * -drag * self->gameData->elapsedUs / 100000;
        gData->accel.y += (gData->vel.y / (double)speed) * -drag * self->gameData->elapsedUs / 100000;
        // bigbug->garbotnikAccel = addVec2d(bigbug->garbotnikAccel, mulVec2d(divVec2d(bigbug->garbotnikVel, speed),
        // -drag * elapsedUs / 100000));
    }

    // Update garbotnik's velocity
    gData->vel.x += gData->accel.x;
    gData->vel.y += gData->accel.y;

    // Update garbotnik's position
    self->pos.x += gData->vel.x * self->gameData->elapsedUs / 100000;
    self->pos.y += gData->vel.y * self->gameData->elapsedUs / 100000;

    bb_hitInfo_t hitInfo = {0};
    bb_collisionCheck(&self->gameData->tilemap, self, &gData->previousPos, &hitInfo);

    if (hitInfo.hit == false)
    {
        gData->gettingCrushed = false;
        return;
    }

    if (gData->gettingCrushed)
    {
        gData->fuel -= 2000;
    }

    self->pos.x = hitInfo.pos.x + hitInfo.normal.x * self->halfWidth;
    self->pos.y = hitInfo.pos.y + hitInfo.normal.y * self->halfHeight;

    // printf("dot product: %d\n",dotVec2d(bigbug->garbotnikVel, normal));
    if (dotVec2d(gData->vel, hitInfo.normal) < -95)
    { // velocity angle is opposing garbage normal vector. Tweak number for different threshold.
        ///////////////////////
        // digging detected! //
        ///////////////////////

        // crumble test
        //  uint32_t* val = heap_caps_calloc(2,sizeof(uint32_t), MALLOC_CAP_SPIRAM);
        //  val[0] = 5;
        //  val[1] = 3;
        //  push(self->gameData->unsupported, (void*)val);

        // Update the dirt by decrementing it.
        self->gameData->tilemap.fgTiles[hitInfo.tile_i][hitInfo.tile_j].health -= 1;

        if (self->gameData->tilemap.fgTiles[hitInfo.tile_i][hitInfo.tile_j].health == 0
            && self->gameData->tilemap.fgTiles[hitInfo.tile_i][hitInfo.tile_j].embed == EGG_EMBED
            && self->gameData->tilemap.fgTiles[hitInfo.tile_i][hitInfo.tile_j].entity != NULL)
        {
            vec_t tilePos = {.x = hitInfo.tile_i * TILE_SIZE + HALF_TILE, .y = hitInfo.tile_j * TILE_SIZE + HALF_TILE};
            // create a bug
            bb_entity_t* bug = bb_createEntity(&self->gameData->entityManager, LOOPING_ANIMATION, false,
                                               bb_randomInt(8, 13), 1, tilePos.x, tilePos.y, false);
            if (bug != NULL)
            {
                // destroy the egg
                bb_destroyEntity(((bb_eggLeavesData_t*)(self->gameData->tilemap.fgTiles[hitInfo.tile_i][hitInfo.tile_j]
                                                            .entity->data))
                                     ->egg,
                                 false);
                // destroy this (eggLeaves)
                bb_destroyEntity(self->gameData->tilemap.fgTiles[hitInfo.tile_i][hitInfo.tile_j].entity, false);
            }
        }

        if (self->gameData->tilemap.fgTiles[hitInfo.tile_i][hitInfo.tile_j].health == 0
            || self->gameData->tilemap.fgTiles[hitInfo.tile_i][hitInfo.tile_j].health == 1
            || self->gameData->tilemap.fgTiles[hitInfo.tile_i][hitInfo.tile_j].health == 4)
        {
            // Create a crumble animation
            bb_createEntity(&(self->gameData->entityManager), ONESHOT_ANIMATION, false, CRUMBLE_ANIM, 1,
                            hitInfo.tile_i * TILE_SIZE + HALF_TILE, hitInfo.tile_j * TILE_SIZE + HALF_TILE, true);
        }
        else
        {
            // Create a bump animation
            bb_createEntity(&(self->gameData->entityManager), ONESHOT_ANIMATION, false, BUMP_ANIM, 1,
                            hitInfo.pos.x >> DECIMAL_BITS, hitInfo.pos.y >> DECIMAL_BITS, true);
        }

        ////////////////////////////////
        // Mirror garbotnik's velocity//
        ////////////////////////////////
        // Reflect the velocity vector along the normal
        // See http://www.sunshine2k.de/articles/coding/vectorreflection/vectorreflection.html
        // printf("hit squared speed: %" PRId32 "\n", sqMagVec2d(gData->vel));
        int32_t bounceScalar = sqMagVec2d(gData->vel) / -11075 + 3;
        if (bounceScalar > 3)
        {
            bounceScalar = 3;
        }
        else if (bounceScalar < 1)
        {
            bounceScalar = 1;
        }
        gData->vel = mulVec2d(
            subVec2d(gData->vel, mulVec2d(hitInfo.normal, (2 * dotVec2d(gData->vel, hitInfo.normal)))), bounceScalar);

        /////////////////////////////////
        // check neighbors for stability//
        /////////////////////////////////
        // for(uint8_t neighborIdx = 0; neighborIdx < 4; neighborIdx++)
        // {
        //     uint32_t check_x = hitInfo.tile_i + self->gameData->neighbors[neighborIdx][0];
        //     uint32_t check_y = hitInfo.tile_j + self->gameData->neighbors[neighborIdx][1];
        //     //Check if neighbor is in bounds of map (also not on left, right, or bottom, perimiter) and if it
        //     is dirt. if(check_x > 0 && check_x < TILE_FIELD_WIDTH - 1 && check_y > 0 && check_y <
        //     TILE_FIELD_HEIGHT - 1 && bigbug->tilemap.fgTiles[check_x][check_y] > 0)
        //     {
        //         uint32_t* val = heap_caps_calloc(4, sizeof(uint32_t), MALLOC_CAP_SPIRAM);
        //         val[0] = check_x;
        //         val[1] = check_y;
        //         val[2] = 1; //1 is for foreground. 0 is midground.
        //         val[3] = 0; //f value used in pathfinding.
        //         push(self->gameData->pleaseCheck, (void*)val);
        //     }
        // }
    }
}

void bb_updateHarpoon(bb_entity_t* self)
{
    bb_projectileData_t* pData = (bb_projectileData_t*)self->data;

    // Update harpoon's lifetime. I think not using elapsed time is good enough.
    pData->lifetime++;
    if (pData->lifetime > 140)
    {
        bb_destroyEntity(self, false);
        return;
    }

    // Update harpoon's velocity
    pData->vel.y++;
    // Update harpoon's position
    self->pos = addVec2d(self->pos, mulVec2d(pData->vel, (self->gameData->elapsedUs >> 14)));

    bb_hitInfo_t hitInfo = {0};
    bb_collisionCheck(&self->gameData->tilemap, self, NULL, &hitInfo);
    if (hitInfo.hit && pData->prevFrameInAir && pData->vel.y > 0)
    {
        vecFl_t floatVel              = {(float)pData->vel.x, (float)pData->vel.y};
        bb_stuckHarpoonData_t* shData = heap_caps_calloc(1, sizeof(bb_stuckHarpoonData_t), MALLOC_CAP_SPIRAM);
        shData->floatVel              = normVecFl2d(floatVel);
        bb_setData(self, shData);

        bb_clearCollisions(self, false);
        self->updateFunction = bb_updateStuckHarpoon;
        self->drawFunction   = bb_drawStuckHarpoon;
    }
    else
    {
        pData->prevFrameInAir = !hitInfo.hit;
    }
}

void bb_updateStuckHarpoon(bb_entity_t* self)
{
    bb_stuckHarpoonData_t* shData = (bb_stuckHarpoonData_t*)self->data;
    shData->lifetime++;
    if (shData->lifetime > 140)
    {
        bb_destroyEntity(self, false);
        return;
    }

    if (shData->parent != NULL)
    {
        self->pos = addVec2d(shData->parent->pos, shData->offset);
    }
}

void bb_updateEggLeaves(bb_entity_t* self)
{
    if (self->gameData->entityManager.playerEntity != NULL)
    {
        bb_eggLeavesData_t* elData = (bb_eggLeavesData_t*)self->data;
        vec_t lookup
            = {.x = (self->pos.x >> DECIMAL_BITS) - (self->gameData->entityManager.playerEntity->pos.x >> DECIMAL_BITS)
                    + self->gameData->tilemap.headlampWsg.w,
               .y = (self->pos.y >> DECIMAL_BITS) - (self->gameData->entityManager.playerEntity->pos.y >> DECIMAL_BITS)
                    + self->gameData->tilemap.headlampWsg.h};

        lookup = divVec2d(lookup, 2);
        if (self->gameData->entityManager.playerEntity == NULL)
        {
            elData->brightness = 0;
        }
        else
        {
            elData->brightness = bb_foregroundLighting(
                &(self->gameData->tilemap.headlampWsg), &lookup,
                &(((bb_garbotnikData_t*)self->gameData->entityManager.playerEntity->data)->yaw.x));
        }

        bb_eggData_t* eData = (bb_eggData_t*)elData->egg->data;
        eData->stimulation += elData->brightness * 2;
        if (eData->stimulation > 0)
        {
            eData->stimulation -= 2;
        }
        if (eData->stimulation > 399)
        {
            ((bb_entity_t*)elData->egg)->pos.x += bb_randomInt(-1, 1);
            ((bb_entity_t*)elData->egg)->pos.y += bb_randomInt(-1, 1);
        }
        if (eData->stimulation > 599)
        {
            eData->stimulation = 599;
            // transform "hatch" into a bug...
            self->pos = elData->egg->pos; // sets what will be the bug to the egg position, because eggs tend to wiggle
                                          // about before hatching.

            // create a bug
            bb_entity_t* bug
                = bb_createEntity(&self->gameData->entityManager, LOOPING_ANIMATION, false, bb_randomInt(8, 13), 1,
                                  elData->egg->pos.x >> DECIMAL_BITS, elData->egg->pos.y >> DECIMAL_BITS, false);

            if (bug != NULL)
            {
                // destroy the egg
                bb_destroyEntity(elData->egg, false);
                bb_hitInfo_t hitInfo = {0};
                bb_collisionCheck(&self->gameData->tilemap, bug, NULL, &hitInfo);
                if (hitInfo.hit == true)
                {
                    // Update the dirt to air.
                    self->gameData->tilemap.fgTiles[hitInfo.tile_i][hitInfo.tile_j].health = 0;
                    self->gameData->tilemap.fgTiles[hitInfo.tile_i][hitInfo.tile_j].embed  = NOTHING_EMBED;
                    self->gameData->tilemap.fgTiles[hitInfo.tile_i][hitInfo.tile_j].entity = NULL;
                    // Create a crumble animation
                    bb_createEntity(&(self->gameData->entityManager), ONESHOT_ANIMATION, false, CRUMBLE_ANIM, 1,
                                    hitInfo.tile_i * TILE_SIZE + TILE_SIZE, hitInfo.tile_j * TILE_SIZE + TILE_SIZE,
                                    false);
                }
                // destroy this
                bb_destroyEntity(self, false);
            }
        }
    }
}

void bb_updateFarEggleaves(bb_entity_t* self)
{
    bb_hitInfo_t hitInfo = {0};
    bb_collisionCheck(&self->gameData->tilemap, self, NULL, &hitInfo);
    if (hitInfo.hit == true)
    {
        self->gameData->tilemap.fgTiles[hitInfo.tile_i][hitInfo.tile_j].entity = NULL;
    }
    else
    {
        printf("entity_bigbug.c this should not happen\n");
    }

    // destroy the egg
    bb_destroyEntity(((bb_eggLeavesData_t*)(self->data))->egg, false);

    // destroy this
    bb_destroyEntity(self, false);
}

void bb_updateFarDestroy(bb_entity_t* self)
{
    bb_destroyEntity(self, false);
}

void bb_updateMenuBug(bb_entity_t* self)
{
    bb_menuBugData_t* mbData = (bb_menuBugData_t*)self->data;
    self->pos.x += (mbData->xVel - 3) << DECIMAL_BITS;
    if (mbData->firstTrip && self->pos.x < self->entityManager->viewEntity->pos.x - (130 << DECIMAL_BITS))
    {
        mbData->firstTrip = false;
        mbData->xVel      = bb_randomInt(-5, 5);
        mbData->xVel
            = mbData->xVel == 3 ? mbData->xVel - 1 : mbData->xVel; // So as not to match the treadmill speed exactly.
        self->gameFramesPerAnimationFrame = abs(6 - mbData->xVel);
        if (mbData->xVel == 0)
        {
            self->gameFramesPerAnimationFrame = 255;
        }
    }
}

void bb_updateMoveLeft(bb_entity_t* self)
{
    self->pos.x -= 3 << DECIMAL_BITS;
}

void bb_updateBug(bb_entity_t* self)
{
}

void bb_updateMenu(bb_entity_t* self)
{
    bb_menuData_t* mData = (bb_menuData_t*)self->data;
    if (self->gameData->btnDownState & PB_UP)
    {
        mData->selectionIdx--;
        mData->selectionIdx = mData->selectionIdx < 0 ? 1 : mData->selectionIdx;
    }
    if (self->gameData->btnDownState & PB_DOWN)
    {
        mData->selectionIdx++;
        mData->selectionIdx = mData->selectionIdx > 1 ? 0 : mData->selectionIdx;
    }
    if (self->gameData->btnDownState & PB_A)
    {
        if (mData->selectionIdx == 0)
        {
            // start game

            // destroy the cursor
            bb_destroyEntity(mData->cursor, false);
            mData->cursor = NULL;

            

            // create the death dumpster
            bb_goToData* tData = heap_caps_calloc(1, sizeof(bb_goToData), MALLOC_CAP_SPIRAM);
            tData->tracking = bb_createEntity(&self->gameData->entityManager, NO_ANIMATION, true, BB_DEATH_DUMPSTER, 1,
                                              self->pos.x >> DECIMAL_BITS, (self->pos.y >> DECIMAL_BITS) + 700, true);
            tData->midPointSqDist = sqMagVec2d(
                divVec2d(subVec2d(tData->tracking->pos, self->gameData->entityManager.viewEntity->pos), 2));

            self->gameData->entityManager.viewEntity->data = (void*)tData;
            self->gameData->entityManager.viewEntity->updateFunction = &bb_updatePOI;

            for(int rocketIdx = 0; rocketIdx < 3; rocketIdx++){
                bb_entity_t* rocket = bb_createEntity(&self->gameData->entityManager, NO_ANIMATION, true, ROCKET_ANIM, 3,
                    (self->pos.x >> DECIMAL_BITS) - 80 + 80 * rocketIdx, (self->pos.y >> DECIMAL_BITS) + 675, true);
            
                rocket->updateFunction = NULL;

                bb_rocketData_t* rData = (bb_rocketData_t*)rocket->data;

                rData->flame = bb_createEntity(&(self->gameData->entityManager), LOOPING_ANIMATION, false, FLAME_ANIM, 2,
                    rocket->pos.x >> DECIMAL_BITS, rocket->pos.y >> DECIMAL_BITS, true);

                rData->flame->updateFunction = &bb_updateFlame;
            }

            self->updateFunction = NULL;
            return;
        }
    }

<<<<<<< HEAD
    mData->cursor->pos.y = self->pos.y + (143<<DECIMAL_BITS) + mData->selectionIdx * (24<<DECIMAL_BITS);
=======
>>>>>>> 856f93cf

    mData->cursor->pos.y = self->pos.y + (135 << DECIMAL_BITS) + mData->selectionIdx * (28 << DECIMAL_BITS);

    if (self->gameData->menuBug == NULL || self->gameData->menuBug->active == false)
    {
        self->gameData->menuBug
            = bb_createEntity(&self->gameData->entityManager, LOOPING_ANIMATION, false, bb_randomInt(8, 13), 1,
                              (self->pos.x >> DECIMAL_BITS) + 135, (self->pos.y >> DECIMAL_BITS) + 182, true);
        self->gameData->menuBug->drawFunction      = &bb_drawMenuBug;
        self->gameData->menuBug->updateFunction    = &bb_updateMenuBug;
        self->gameData->menuBug->updateFarFunction = &bb_updateFarDestroy;
        bb_menuBugData_t* mbData                   = heap_caps_calloc(1, sizeof(bb_menuBugData_t), MALLOC_CAP_SPIRAM);
        mbData->xVel                               = bb_randomInt(-5, 5);
        mbData->xVel
            = mbData->xVel == 3 ? mbData->xVel - 1 : mbData->xVel; // So as not to match the treadmill speed exactly.
        mbData->firstTrip                                    = true;
        self->gameData->menuBug->data                        = mbData;
        self->gameData->menuBug->gameFramesPerAnimationFrame = abs(6 - mbData->xVel);
        if (mbData->xVel == 0)
        {
            self->gameData->menuBug->gameFramesPerAnimationFrame = 255;
        }
    }

    if (bb_randomInt(0, 1) < 1) //%50
    {
        bb_entity_t* treadmillDust
            = bb_createEntity(&self->gameData->entityManager, NO_ANIMATION, true, NO_SPRITE_STAR, 1,
                              (self->pos.x >> DECIMAL_BITS) + 140, (self->pos.y >> DECIMAL_BITS) + 190 + bb_randomInt(-10, 10), false);
        treadmillDust->updateFunction = &bb_updateMoveLeft;
    }
}

void bb_updatePOI(bb_entity_t* self)
{
    bb_goToData* tData = (bb_goToData*)self->data;
    if (tData != NULL)
    {
        vec_t ToFrom = subVec2d(tData->tracking->pos, self->pos);
        if (sqMagVec2d(ToFrom) > tData->midPointSqDist)
        {
            tData->speed++;
        }
        else
        {
            tData->speed--;
        }
        if (tData->speed == 0)
        {
            free(tData);
            self->data           = NULL;
            self->updateFunction = NULL;
            return;
        }
        fastNormVec(&ToFrom.x, &ToFrom.y);
        ToFrom    = mulVec2d(ToFrom, tData->speed);
        ToFrom.x  = ToFrom.x >> 8;
        ToFrom.y  = ToFrom.y >> 8;
        self->pos = addVec2d(self->pos, ToFrom);
    }
}

void bb_updateFlame(bb_entity_t* self)
{
    if(self->currentAnimationFrame > 2)
    {
        if(bb_randomInt(0,1))
        {
            int newFrame = 0;
            while(bb_randomInt(0,1) && newFrame < self->currentAnimationFrame - 1)
            {
                newFrame++;
            }
            self->animationTimer = newFrame;
            self->currentAnimationFrame = newFrame;
        }
    }
}

void bb_drawGarbotnikFlying(bb_entityManager_t* entityManager, rectangle_t* camera, bb_entity_t* self)
{
    bb_garbotnikData_t* gData = (bb_garbotnikData_t*)self->data;

    int16_t xOff = (self->pos.x >> DECIMAL_BITS) - entityManager->sprites[self->spriteIndex].originX - camera->pos.x;
    int16_t yOff = (self->pos.y >> DECIMAL_BITS) - entityManager->sprites[self->spriteIndex].originY - camera->pos.y;

    // Draw garbotnik
    if (gData->yaw.x < -1400)
    {
        drawWsgSimple(&entityManager->sprites[self->spriteIndex].frames[0], xOff, yOff);
    }
    else if (gData->yaw.x < -400)
    {
        drawWsgSimple(&entityManager->sprites[self->spriteIndex].frames[1], xOff, yOff);
    }
    else if (gData->yaw.x < 400)
    {
        drawWsgSimple(&entityManager->sprites[self->spriteIndex].frames[2], xOff, yOff);
    }
    else if (gData->yaw.x < 1400)
    {
        drawWsg(&entityManager->sprites[self->spriteIndex].frames[1], xOff, yOff, true, false, 0);
    }
    else
    {
        drawWsg(&entityManager->sprites[self->spriteIndex].frames[0], xOff, yOff, true, false, 0);
    }

    if (gData->touching)
    {
        xOff += entityManager->sprites[self->spriteIndex].originX;
        yOff += entityManager->sprites[self->spriteIndex].originY;
        int32_t x;
        int32_t y;
        getTouchCartesian(gData->phi, gData->r, &x, &y);
        drawLineFast(xOff, yOff, xOff + (x - 511) / 5, yOff - (y - 511) / 5, c305);
    }

    char harpoonText[13]; // 13 characters makes room for up to a 3 digit number + " harpooons" + null
                          // terminator ('\0')
    snprintf(harpoonText, sizeof(harpoonText), "%d harpoons", gData->numHarpoons);

    int32_t tWidth = textWidth(&self->gameData->font, harpoonText);
    drawText(&self->gameData->font, c344, harpoonText, TFT_WIDTH - tWidth - 30,
             TFT_HEIGHT - self->gameData->font.height - 3);
    drawText(&self->gameData->font, c223, harpoonText, TFT_WIDTH - tWidth - 30,
             TFT_HEIGHT - self->gameData->font.height - 2);
}

void bb_drawHarpoon(bb_entityManager_t* entityManager, rectangle_t* camera, bb_entity_t* self)
{
    int16_t xOff = (self->pos.x >> DECIMAL_BITS) - camera->pos.x;
    int16_t yOff = (self->pos.y >> DECIMAL_BITS) - camera->pos.y;

    bb_projectileData_t* pData = (bb_projectileData_t*)self->data;

    vecFl_t floatVel = {(float)pData->vel.x, (float)pData->vel.y};

    int16_t angle = (int16_t)(atan2f(floatVel.y, floatVel.x) * (180.0 / M_PI));
    angle += 135;
    while (angle < 0)
    {
        angle += 360;
    }
    while (angle > 359)
    {
        angle -= 360;
    }

    floatVel = normVecFl2d(floatVel);

    drawLineFast(xOff, yOff - 1, xOff - floatVel.x * 20, yOff - floatVel.y * 20 - 1, c344);
    drawLineFast(xOff, yOff, xOff - floatVel.x * 20, yOff - floatVel.y * 20, c223);
    // drawLineFast(xOff, yOff + 1, xOff - floatVel.x * 20, yOff - floatVel.y * 20 + 1, c000);

    drawWsg(&entityManager->sprites[self->spriteIndex].frames[self->currentAnimationFrame],
            xOff - entityManager->sprites[self->spriteIndex].originX,
            yOff - entityManager->sprites[self->spriteIndex].originY, false, false, angle);
}

void bb_drawStuckHarpoon(bb_entityManager_t* entityManager, rectangle_t* camera, bb_entity_t* self)
{
    int16_t xOff = (self->pos.x >> DECIMAL_BITS) - camera->pos.x;
    int16_t yOff = (self->pos.y >> DECIMAL_BITS) - camera->pos.y;

    vecFl_t floatVel = ((bb_stuckHarpoonData_t*)self->data)->floatVel;

    drawLineFast(xOff, yOff, xOff - floatVel.x * 20, yOff - floatVel.y * 20, c112);
    drawLineFast(xOff, yOff - 1, xOff - floatVel.x * 20, yOff - floatVel.y * 20 - 1, c344);
}

void bb_drawEggLeaves(bb_entityManager_t* entityManager, rectangle_t* camera, bb_entity_t* self)
{
    int16_t xOff = (self->pos.x >> DECIMAL_BITS) - entityManager->sprites[self->spriteIndex].originX - camera->pos.x;
    int16_t yOff = (self->pos.y >> DECIMAL_BITS) - entityManager->sprites[self->spriteIndex].originY - camera->pos.y;

    drawWsgSimple(&entityManager->sprites[self->spriteIndex].frames[((bb_eggLeavesData_t*)self->data)->brightness],
                  xOff, yOff);
}

void bb_drawEgg(bb_entityManager_t* entityManager, rectangle_t* camera, bb_entity_t* self)
{
    int16_t xOff = (self->pos.x >> DECIMAL_BITS) - entityManager->sprites[self->spriteIndex].originX - camera->pos.x;
    int16_t yOff = (self->pos.y >> DECIMAL_BITS) - entityManager->sprites[self->spriteIndex].originY - camera->pos.y;

    drawWsgSimple(&entityManager->sprites[self->spriteIndex].frames[((bb_eggData_t*)self->data)->stimulation / 100],
                  xOff, yOff);
}

void bb_drawMenu(bb_entityManager_t* entityManager, rectangle_t* camera, bb_entity_t* self)
{
    int16_t xDrawPos
        = (self->pos.x >> DECIMAL_BITS) - entityManager->sprites[self->spriteIndex].originX - camera->pos.x;

    int32_t yDrawPosFront
        = (self->pos.y >> DECIMAL_BITS) - entityManager->sprites[self->spriteIndex].originY - camera->pos.y;
    int32_t YDrawPosBack = yDrawPosFront - yDrawPosFront / 3;
    int32_t YDrawPosMid  = yDrawPosFront - yDrawPosFront / 2;

    // Background
    drawWsgSimple(&entityManager->sprites[BB_MENU].frames[0], xDrawPos, YDrawPosBack);
    // Text
    drawWsgSimple(&entityManager->sprites[BB_MENU].frames[1], xDrawPos + 14, YDrawPosMid + 28);
    // Midground
    drawWsgSimple(&entityManager->sprites[BB_MENU].frames[2], xDrawPos, yDrawPosFront);
}

void bb_drawMenuForeground(bb_entityManager_t* entityManager, rectangle_t* camera, bb_entity_t* self)
{
    int16_t xDrawPos
        = (self->pos.x >> DECIMAL_BITS) - entityManager->sprites[self->spriteIndex].originX - camera->pos.x;

    int32_t yDrawPosFront
        = (self->pos.y >> DECIMAL_BITS) - entityManager->sprites[self->spriteIndex].originY - camera->pos.y;
    // Foreground
    drawWsgSimple(&entityManager->sprites[BB_MENU].frames[3], xDrawPos, yDrawPosFront + 97);
}

void bb_drawStar(bb_entityManager_t* entityManager, rectangle_t* camera, bb_entity_t* self)
{
    int32_t xDrawPos = (self->pos.x >> DECIMAL_BITS) - camera->pos.x;
    // xDrawPos =  xDrawPos - xDrawPos/sData->parallaxDenominator;
    int32_t yDrawPos = (self->pos.y >> DECIMAL_BITS) - camera->pos.y;
    // yDrawPos =  yDrawPos - yDrawPos/sData->parallaxDenominator;
    drawLineFast(xDrawPos, yDrawPos, xDrawPos, yDrawPos, c555);
}

void bb_drawNothing(bb_entityManager_t* entityManager, rectangle_t* camera, bb_entity_t* self)
{
    // Do nothing lol
}

void bb_drawMenuBug(bb_entityManager_t* entityManager, rectangle_t* camera, bb_entity_t* self)
{
    bb_menuBugData_t* mbData = (bb_menuBugData_t*)self->data;
    int16_t xOff = (self->pos.x >> DECIMAL_BITS) - entityManager->sprites[self->spriteIndex].originX - camera->pos.x;
    int16_t yOff = (self->pos.y >> DECIMAL_BITS) - entityManager->sprites[self->spriteIndex].originY - camera->pos.y;

    uint8_t brightness = abs((self->pos.x >> DECIMAL_BITS) - (entityManager->viewEntity->pos.x >> DECIMAL_BITS));
    brightness         = (140 - brightness) / 23;
    brightness         = brightness > 5 ? 5 : brightness;

    drawWsg(&entityManager->sprites[self->spriteIndex].frames[brightness + self->currentAnimationFrame * 6], xOff, yOff,
            mbData->xVel < 0, false, 0);
}

void bb_onCollisionHarpoon(bb_entity_t* self, bb_entity_t* other, bb_hitInfo_t* hitInfo)
{
    bb_projectileData_t* pData = (bb_projectileData_t*)self->data;
    bb_bugData_t* bData        = (bb_bugData_t*)other->data;
    // pause the harpoon animation as the tip will no longer even be rendered.
    self->paused = true;

    // Bug got stabbed
    bData->health -= 20;
    if (bData->health < 0)
    {
        bData->health               = 0;
        other->paused               = true;
        bb_physicsData_t* physData  = heap_caps_calloc(1, sizeof(bb_physicsData_t), MALLOC_CAP_SPIRAM);
        physData->vel               = divVec2d(pData->vel, 2);
        physData->bounceNumerator   = 2; // 66% bounce
        physData->bounceDenominator = 3;
        bb_setData(other, physData);
        other->updateFunction = bb_updatePhysicsObject;
    }
    vecFl_t floatVel              = {(float)pData->vel.x, (float)pData->vel.y};
    bb_stuckHarpoonData_t* shData = heap_caps_calloc(1, sizeof(bb_stuckHarpoonData_t), MALLOC_CAP_SPIRAM);
    shData->parent                = other;
    shData->offset                = subVec2d(self->pos, other->pos);
    shData->floatVel              = normVecFl2d(floatVel);
    bb_setData(self, shData);

    bb_clearCollisions(self, false);

    self->updateFunction = bb_updateStuckHarpoon;
    self->drawFunction   = bb_drawStuckHarpoon;
}

void bb_onCollisionRocket(bb_entity_t* self, bb_entity_t* other, bb_hitInfo_t* hitInfo)
{
    bb_garbotnikData_t* gData = (bb_garbotnikData_t*)other->data;
    other->pos.x              = hitInfo->pos.x + hitInfo->normal.x * other->halfWidth;
    other->pos.y              = hitInfo->pos.y + hitInfo->normal.y * other->halfHeight;
    if (hitInfo->normal.x == 0)
    {
        gData->vel.y = 0;
    }
    else
    {
        gData->vel.x = 0;
    }
    if (hitInfo->normal.y == 1)
    {
        gData->gettingCrushed = true;
    }
}<|MERGE_RESOLUTION|>--- conflicted
+++ resolved
@@ -724,12 +724,8 @@
         }
     }
 
-<<<<<<< HEAD
+
     mData->cursor->pos.y = self->pos.y + (143<<DECIMAL_BITS) + mData->selectionIdx * (24<<DECIMAL_BITS);
-=======
->>>>>>> 856f93cf
-
-    mData->cursor->pos.y = self->pos.y + (135 << DECIMAL_BITS) + mData->selectionIdx * (28 << DECIMAL_BITS);
 
     if (self->gameData->menuBug == NULL || self->gameData->menuBug->active == false)
     {
