//==============================================================================
// Includes
//==============================================================================

#include <stdlib.h>
#include <string.h>

#include "hdw-imu.h"
#include "tinyusb.h"
#include "esp_log.h"
#include "esp_timer.h"

#include "touchTest.h"
#include "touchUtils.h"
#include "gamepad.h"
#include "mainMenu.h"
#include "settingsManager.h"
#include "swadge2024.h"

//==============================================================================
// Defines
//==============================================================================

#define Y_OFF 20

#define DPAD_BTN_RADIUS     16
#define DPAD_CLUSTER_RADIUS 45
#define DPAD_CLUSTER_Y_OFF  30

#define START_BTN_RADIUS 10
#define START_BTN_Y_OFF  50
#define START_BTN_SEP    2

#define AB_BTN_RADIUS 25
#define AB_BTN_Y_OFF  15
#define AB_BTN_Y_SEP  8
#define AB_BTN_SEP    2

#define ACCEL_BAR_HEIGHT 8
#define ACCEL_BAR_SEP    1
#define MAX_ACCEL_BAR_W  100

#define TOUCHPAD_DIAM  80
#define TOUCHPAD_Y_OFF 8
#define TOUCHPAD_X_OFF 10

//==============================================================================
// Enums
//==============================================================================

typedef enum
{
    GAMEPAD_MENU,
    GAMEPAD_MAIN,
} gamepadScreen_t;

typedef enum
{
    GAMEPAD_GENERIC,
    GAMEPAD_NS,
} gamepadType_t;

//==============================================================================
// Structs
//==============================================================================

typedef struct
{
    font_t ibmFont;
    font_t logbookFont;

    menu_t* menu;
    menuManiaRenderer_t* renderer;
    gamepadScreen_t screen;

    hid_gamepad_report_t gpState;
    hid_gamepad_ns_report_t gpNsState;

    uint8_t gamepadType;
    bool isPluggedIn;

    int64_t exitTimer;
} gamepad_t;

//==============================================================================
// Functions Prototypes
//==============================================================================

void gamepadEnterMode(void);
void gamepadExitMode(void);
void gamepadMainLoop(int64_t elapsedUs);
void gamepadButtonCb(buttonEvt_t* evt);
void gamepadReportStateToHost(void);

void gamepadMainMenuCb(const char* label, bool selected, uint32_t settingVal);
void gamepadMenuLoop(int64_t elapsedUs);
void gamepadStart(gamepadType_t type);

static const char* getButtonName(hid_gamepad_button_bm_t button);

//==============================================================================
// Variables
//==============================================================================

static const char str_pc[]    = "Computer";
static const char str_ns[]    = "Switch";
static const char str_accel[] = "Accel: ";
static const char str_touch[] = "SwitchTouch:";
static const char str_exit[]  = "Exit";

static const int32_t accelSettingsValues[] = {0, 1};

static const char* const accelSettingsOptions[] = {
    "Off",
    "On",
};

static const int32_t touchSettingsValues[] = {GAMEPAD_TOUCH_L_STICK_SETTING, GAMEPAD_TOUCH_R_STICK_SETTING};

static const char* const touchSettingsOptions[] = {
    "StickL",
    "StickR",
};

gamepad_t* gamepad;

swadgeMode_t gamepadMode = {
    .modeName                 = "Gamepad",
    .wifiMode                 = NO_WIFI,
    .overrideUsb              = true,
    .usesAccelerometer        = true,
    .usesThermometer          = false,
    .overrideSelectBtn        = true,
    .fnEnterMode              = gamepadEnterMode,
    .fnExitMode               = gamepadExitMode,
    .fnMainLoop               = gamepadMenuLoop,
    .fnAudioCallback          = NULL,
    .fnBackgroundDrawCallback = NULL,
    .fnEspNowRecvCb           = NULL,
    .fnEspNowSendCb           = NULL,
    .fnAdvancedUSB            = NULL,

};

// const hid_gamepad_button_bm_t touchMap[] = {
//     GAMEPAD_BUTTON_C, GAMEPAD_BUTTON_X, GAMEPAD_BUTTON_Y, GAMEPAD_BUTTON_Z, GAMEPAD_BUTTON_TL,
// };

// const hid_gamepad_button_bm_t touchMapNs[] = {
//     GAMEPAD_NS_BUTTON_Y, GAMEPAD_NS_BUTTON_TL, GAMEPAD_NS_BUTTON_Z, GAMEPAD_NS_BUTTON_TR, GAMEPAD_NS_BUTTON_X,
// };

/// @brief  Switch Descriptor
static const tusb_desc_device_t nsDescriptor = {
    .bLength            = 18U,
    .bDescriptorType    = 1,
    .bcdUSB             = 0x0200,
    .bDeviceClass       = 0x00,
    .bDeviceSubClass    = 0x00,
    .bDeviceProtocol    = 0x00,
    .bMaxPacketSize0    = 64,
    .idVendor           = 0x0f0d,
    .idProduct          = 0x0092,
    .bcdDevice          = 0x0100,
    .iManufacturer      = 0x01,
    .iProduct           = 0x02,
    .iSerialNumber      = 0x03,
    .bNumConfigurations = 0x01,
};

/// @brief PC string Descriptor
static const char* hid_string_descriptor[5] = {
    // array of pointer to string descriptors
    (char[]){0x09, 0x04},   // 0: is supported language is English (0x0409)
    "Magfest",              // 1: Manufacturer
    "Swadge Controller",    // 2: Product
    "123456",               // 3: Serials
    "Swadge HID interface", // 4: HID
};

/// @brief PC report Descriptor
static const uint8_t hid_report_descriptor[] = {TUD_HID_REPORT_DESC_GAMEPAD()};

/// @brief PC Config Descriptor
static const uint8_t hid_configuration_descriptor[] = {
    TUD_CONFIG_DESCRIPTOR(1,                                                        // Configuration number
                          1,                                                        // interface count
                          0,                                                        // string index
                          (TUD_CONFIG_DESC_LEN + (CFG_TUD_HID * TUD_HID_DESC_LEN)), // total length
                          TUSB_DESC_CONFIG_ATT_REMOTE_WAKEUP,                       // attribute
                          100),                                                     // power in mA

    TUD_HID_DESCRIPTOR(0,                             // Interface number
                       4,                             // string index
                       false,                         // boot protocol
                       sizeof(hid_report_descriptor), // report descriptor len
                       0x81,                          // EP In address
                       16,                            // size
                       10),                           // polling interval
};

/// @brief PC tusb configuration
static const tinyusb_config_t pc_tusb_cfg = {
    .device_descriptor        = NULL,
    .string_descriptor        = hid_string_descriptor,
    .external_phy             = false,
    .configuration_descriptor = hid_configuration_descriptor,
};

// @brief Switch report descriptor by touchgadget
uint8_t const switch_hid_report_descriptor[] = {
    // Gamepad for Nintendo Switch
    // 14 buttons, 1 8-way dpad, 2 analog sticks (4 axes)
    0x05, 0x01,       // Usage Page (Generic Desktop Ctrls)
    0x09, 0x05,       // Usage (Game Pad)
    0xA1, 0x01,       // Collection (Application)
    0x15, 0x00,       //   Logical Minimum (0)
    0x25, 0x01,       //   Logical Maximum (1)
    0x35, 0x00,       //   Physical Minimum (0)
    0x45, 0x01,       //   Physical Maximum (1)
    0x75, 0x01,       //   Report Size (1)
    0x95, 0x0E,       //   Report Count (14)
    0x05, 0x09,       //   Usage Page (Button)
    0x19, 0x01,       //   Usage Minimum (0x01)
    0x29, 0x0E,       //   Usage Maximum (0x0E)
    0x81, 0x02,       //   Input (Data,Var,Abs,No Wrap,Linear,Preferred State,No Null Position)
    0x95, 0x02,       //   Report Count (2)
    0x81, 0x01,       //   Input (Const,Array,Abs,No Wrap,Linear,Preferred State,No Null Position)
    0x05, 0x01,       //   Usage Page (Generic Desktop Ctrls)
    0x25, 0x07,       //   Logical Maximum (7)
    0x46, 0x3B, 0x01, //   Physical Maximum (315)
    0x75, 0x04,       //   Report Size (4)
    0x95, 0x01,       //   Report Count (1)
    0x65, 0x14,       //   Unit (System: English Rotation, Length: Centimeter)
    0x09, 0x39,       //   Usage (Hat switch)
    0x81, 0x42,       //   Input (Data,Var,Abs,No Wrap,Linear,Preferred State,Null State)
    0x65, 0x00,       //   Unit (None)
    0x95, 0x01,       //   Report Count (1)
    0x81, 0x01,       //   Input (Const,Array,Abs,No Wrap,Linear,Preferred State,No Null Position)
    0x26, 0xFF, 0x00, //   Logical Maximum (255)
    0x46, 0xFF, 0x00, //   Physical Maximum (255)
    0x09, 0x30,       //   Usage (X)
    0x09, 0x31,       //   Usage (Y)
    0x09, 0x32,       //   Usage (Z)
    0x09, 0x35,       //   Usage (Rz)
    0x75, 0x08,       //   Report Size (8)
    0x95, 0x04,       //   Report Count (4)
    0x81, 0x02,       //   Input (Data,Var,Abs,No Wrap,Linear,Preferred State,No Null Position)
    0x75, 0x08,       //   Report Size (8)
    0x95, 0x01,       //   Report Count (1)
    0x81, 0x01,       //   Input (Const,Array,Abs,No Wrap,Linear,Preferred State,No Null Position)
    0xC0,             // End Collection
};

// @brief  Switch tusb configuration
static const tinyusb_config_t ns_tusb_cfg = {
    .device_descriptor        = &nsDescriptor,
    .string_descriptor        = NULL,
    .external_phy             = false,
    .configuration_descriptor = hid_configuration_descriptor,
};

//==============================================================================
// Functions
//==============================================================================

/**
 * Enter the gamepad mode, allocate memory, initialize USB
 */
void gamepadEnterMode(void)
{
    // Allocate and zero memory
    gamepad = (gamepad_t*)calloc(1, sizeof(gamepad_t));

    // Load the fonts
    loadFont("logbook.font", &(gamepad->logbookFont), false);
    loadFont("ibm_vga8.font", &(gamepad->ibmFont), false);

    // Initialize menu
    gamepad->menu = initMenu(gamepadMode.modeName, gamepadMainMenuCb);
    addSingleItemToMenu(gamepad->menu, str_pc);
    addSingleItemToMenu(gamepad->menu, str_ns);
    addSettingsOptionsItemToMenu(gamepad->menu, str_accel, accelSettingsOptions, accelSettingsValues,
                                 ARRAY_SIZE(accelSettingsOptions), getGamepadAccelSettingBounds(),
                                 getGamepadAccelSetting());
    addSettingsOptionsItemToMenu(gamepad->menu, str_touch, touchSettingsOptions, touchSettingsValues,
                                 ARRAY_SIZE(touchSettingsOptions), getGamepadTouchSettingBounds(),
                                 getGamepadTouchSetting());
    addSingleItemToMenu(gamepad->menu, str_exit);

    // Initialize menu renderer
<<<<<<< HEAD
    gamepad->renderer = initMenuManiaRenderer(&gamepad->logbookFont, &gamepad->logbookFont);
=======
    gamepad->renderer = initMenuManiaRenderer(NULL, NULL, NULL);
>>>>>>> dceb312c

    // We shold go as fast as we can
    setFrameRateUs(0);

    // Set up the IMU
    accelSetRegistersAndReset();
}

/**
 * Exit the gamepad mode and free memory
 */
void gamepadExitMode(void)
{
    deinitMenu(gamepad->menu);
    deinitMenuManiaRenderer(gamepad->renderer);
    freeFont(&(gamepad->logbookFont));
    freeFont(&(gamepad->ibmFont));

    free(gamepad);
}

void gamepadMainMenuCb(const char* label, bool selected, uint32_t settingVal)
{
    if (selected)
    {
        if (label == str_pc)
        {
            gamepadStart(GAMEPAD_GENERIC);
            gamepad->screen = GAMEPAD_MAIN;
            return;
        }
        else if (label == str_ns)
        {
            gamepadStart(GAMEPAD_NS);
            gamepad->screen = GAMEPAD_MAIN;
            return;
        }
        else if (label == str_exit)
        {
            // Exit to main menu
            switchToSwadgeMode(&mainMenuMode);
            return;
        }
    }
    else
    {
        if (label == str_accel)
        {
            setGamepadAccelSetting(settingVal);
        }
        if (label == str_touch)
        {
            setGamepadTouchSetting(settingVal);
        }
    }
}

void gamepadStart(gamepadType_t type)
{
    gamepad->gamepadType = type;

    if (gamepad->gamepadType == GAMEPAD_NS)
    {
        initTusb(&ns_tusb_cfg, switch_hid_report_descriptor);
    }
    else
    {
        // Unused code for unique HID serials
        // If there are device conflicts with 2+ Swadges, uncomment and figure out if we need to convert the MAC to
        // alphaneumeric const uint8_t macBytes = 6; // This is part of the ESP API's design, and cannot be changed here
        // uint8_t mac[macBytes];
        // if (ESP_OK == esp_wifi_get_mac(WIFI_IF_STA, mac))
        // {
        //     memcpy(&hid_string_descriptor[3], mac, macBytes);
        // }
        initTusb(&pc_tusb_cfg, hid_report_descriptor);
    }

    gamepad->gpNsState.x  = 128;
    gamepad->gpNsState.y  = 128;
    gamepad->gpNsState.rx = 128;
    gamepad->gpNsState.ry = 128;

    led_t leds[CONFIG_NUM_LEDS];
    memset(leds, 0, sizeof(leds));
    setLeds(leds, CONFIG_NUM_LEDS);
}

/**
 * Call the appropriate main loop function for the screen being displayed
 *
 * @param elapsedUd Time.deltaTime
 */
void gamepadMenuLoop(int64_t elapsedUs)
{
    buttonEvt_t evt = {0};

    switch (gamepad->screen)
    {
        case GAMEPAD_MENU:
        {
            while (checkButtonQueueWrapper(&evt))
            {
                gamepad->menu = menuButton(gamepad->menu, evt);
            }
            drawMenuMania(gamepad->menu, gamepad->renderer, elapsedUs);
            break;
        }
        case GAMEPAD_MAIN:
        {
            while (checkButtonQueueWrapper(&evt))
            {
                gamepadButtonCb(&evt);
            }
            gamepadMainLoop(elapsedUs);
            break;
        }
            // No wifi mode stuff
    }

    accelIntegrate();
}

/**
 * Draw the gamepad state to the display when it changes
 *
 * @param elapsedUs unused
 */
void gamepadMainLoop(int64_t elapsedUs __attribute__((unused)))
{
    // Check if plugged in or not
    if (tud_ready() != gamepad->isPluggedIn)
    {
        gamepad->isPluggedIn = tud_ready();
    }

    // Clear the display
    fillDisplayArea(0, 0, TFT_WIDTH, TFT_HEIGHT, c213);

    if (gamepad->exitTimer > 0)
    {
        gamepad->exitTimer += elapsedUs;
        int16_t numPx = (gamepad->exitTimer * TFT_WIDTH) / EXIT_TIME_US;
        fillDisplayArea(0, TFT_HEIGHT - 10, numPx, TFT_HEIGHT, c333);

        if (gamepad->exitTimer > EXIT_TIME_US)
        {
            switchToSwadgeMode(&mainMenuMode);
        }
    }

    // Always Draw some reminder text, centered
    const char reminderText[] = "Menu + Pause to Exit";
    int16_t tWidth            = textWidth(&gamepad->ibmFont, reminderText);
    drawText(&gamepad->ibmFont, c555, reminderText, (TFT_WIDTH - tWidth) / 2, 10);

    if (gamepad->gamepadType == GAMEPAD_NS)
    {
        // Draw button combo text, centered
        const char captureText[] = "Down + Select:  Capture";
        tWidth                   = textWidth(&gamepad->ibmFont, captureText);
        int16_t textX            = (TFT_WIDTH - tWidth) / 2;
        int16_t afterText
            = drawText(&gamepad->ibmFont, c555, captureText, textX, TFT_HEIGHT - gamepad->ibmFont.height * 2 - 12);

        const char homeText1[] = "Down + Start:";
        drawText(&gamepad->ibmFont, c555, homeText1, textX, TFT_HEIGHT - gamepad->ibmFont.height - 10);

        const char* homeText2 = getButtonName(GAMEPAD_NS_BUTTON_HOME);
        tWidth                = textWidth(&gamepad->ibmFont, homeText2);
        drawText(&gamepad->ibmFont, c555, homeText2, afterText - tWidth - 1, TFT_HEIGHT - gamepad->ibmFont.height - 10);
    }

    // If it's plugged in, draw buttons
    if (gamepad->isPluggedIn)
    {
        // Helper function pointer
        void (*drawFunc)(int, int, int, paletteColor_t);

        // A list of all the hat directions, in order
        static const uint8_t hatDirs[] = {
            GAMEPAD_HAT_UP,   GAMEPAD_HAT_UP_RIGHT,  GAMEPAD_HAT_RIGHT, GAMEPAD_HAT_DOWN_RIGHT,
            GAMEPAD_HAT_DOWN, GAMEPAD_HAT_DOWN_LEFT, GAMEPAD_HAT_LEFT,  GAMEPAD_HAT_UP_LEFT,
        };

        // For each hat direction
        for (uint8_t i = 0; i < ARRAY_SIZE(hatDirs); i++)
        {
            // The degree around the cluster
            int16_t deg = i * 45;
            // The center of the cluster
            int16_t xc = TFT_WIDTH / 4;
            int16_t yc = (TFT_HEIGHT / 2) - DPAD_CLUSTER_Y_OFF + Y_OFF;
            // Draw the button around the cluster
            xc += ((getSin1024(deg) * DPAD_CLUSTER_RADIUS) / 1024);
            yc += ((-getCos1024(deg) * DPAD_CLUSTER_RADIUS) / 1024);

            // Draw either a filled or outline circle, if this is the direction pressed
            switch (gamepad->gamepadType)
            {
                case GAMEPAD_NS:
                {
                    drawFunc = (gamepad->gpNsState.hat == (hatDirs[i] - 1)) ? &drawCircleFilled : &drawCircle;
                    break;
                }
                case GAMEPAD_GENERIC:
                default:
                {
                    drawFunc = (gamepad->gpState.hat == hatDirs[i]) ? &drawCircleFilled : &drawCircle;
                    break;
                }
            }

            drawFunc(xc, yc, DPAD_BTN_RADIUS, c551 /*paletteHsvToHex(i * 32, 0xFF, 0xFF)*/);
        }

        // Select button
        switch (gamepad->gamepadType)
        {
            case GAMEPAD_NS:
            {
                drawFunc = (gamepad->gpNsState.buttons & GAMEPAD_NS_BUTTON_MINUS) ? &drawCircleFilled : &drawCircle;
                break;
            }
            case GAMEPAD_GENERIC:
            default:
            {
                drawFunc = (gamepad->gpState.buttons & GAMEPAD_BUTTON_SELECT) ? &drawCircleFilled : &drawCircle;
                break;
            }
        }
        int16_t x = (TFT_WIDTH / 2) - START_BTN_RADIUS - START_BTN_SEP;
        int16_t y = ((3 * TFT_WIDTH) / 4) - START_BTN_Y_OFF + Y_OFF;
        drawFunc(x, y, START_BTN_RADIUS, c333);

        if (gamepad->gamepadType == GAMEPAD_NS)
        {
            const char* buttonName = getButtonName(GAMEPAD_NS_BUTTON_MINUS);
            drawText(&gamepad->ibmFont, c444, buttonName, x - textWidth(&gamepad->ibmFont, buttonName) / 2,
                     y - gamepad->ibmFont.height / 2);
        }

        // Start button
        switch (gamepad->gamepadType)
        {
            case GAMEPAD_NS:
            {
                drawFunc = (gamepad->gpNsState.buttons & GAMEPAD_NS_BUTTON_PLUS) ? &drawCircleFilled : &drawCircle;
                break;
            }
            case GAMEPAD_GENERIC:
            default:
            {
                drawFunc = (gamepad->gpState.buttons & GAMEPAD_BUTTON_START) ? &drawCircleFilled : &drawCircle;
                break;
            }
        }
        x = (TFT_WIDTH / 2) + START_BTN_RADIUS + START_BTN_SEP;
        drawFunc(x, y, START_BTN_RADIUS, c333);

        if (gamepad->gamepadType == GAMEPAD_NS)
        {
            const char* buttonName = getButtonName(GAMEPAD_NS_BUTTON_PLUS);
            drawText(&gamepad->ibmFont, c444, buttonName, x - textWidth(&gamepad->ibmFont, buttonName) / 2,
                     y - gamepad->ibmFont.height / 2);
        }

        // Button A
        switch (gamepad->gamepadType)
        {
            case GAMEPAD_NS:
            {
                drawFunc = (gamepad->gpNsState.buttons & GAMEPAD_NS_BUTTON_A) ? &drawCircleFilled : &drawCircle;
                break;
            }
            case GAMEPAD_GENERIC:
            default:
            {
                drawFunc = (gamepad->gpState.buttons & GAMEPAD_BUTTON_A) ? &drawCircleFilled : &drawCircle;
                break;
            }
        }
        drawFunc(((3 * TFT_WIDTH) / 4) + AB_BTN_RADIUS + AB_BTN_SEP,
                 (TFT_HEIGHT / 4) - AB_BTN_Y_SEP - AB_BTN_Y_OFF + Y_OFF, AB_BTN_RADIUS, c243);

        // Button B
        switch (gamepad->gamepadType)
        {
            case GAMEPAD_NS:
            {
                drawFunc = (gamepad->gpNsState.buttons & GAMEPAD_NS_BUTTON_B) ? &drawCircleFilled : &drawCircle;
                break;
            }
            case GAMEPAD_GENERIC:
            default:
            {
                drawFunc = (gamepad->gpState.buttons & GAMEPAD_BUTTON_B) ? &drawCircleFilled : &drawCircle;
                break;
            }
        }
        drawFunc(((3 * TFT_WIDTH) / 4) - AB_BTN_RADIUS - AB_BTN_SEP,
                 (TFT_HEIGHT / 4) + AB_BTN_Y_SEP - AB_BTN_Y_OFF + Y_OFF, AB_BTN_RADIUS, c401);

        // Draw touch pad
        int16_t tBarX = TFT_WIDTH - TOUCHPAD_DIAM / 2 - TOUCHPAD_X_OFF;

        bool touched;
        int32_t phi, r, intensity;
        touched = getTouchJoystick(&phi, &r, &intensity);

        if (!touched)
        {
            phi       = 0;
            r         = 0;
            intensity = 0;
        }

        touchDrawVector(&gamepad->ibmFont, "", c333, tBarX, TFT_HEIGHT / 2 - TOUCHPAD_Y_OFF + Y_OFF, TOUCHPAD_DIAM / 2,
                        touched, phi, r);

        if (getGamepadAccelSetting() && gamepad->gamepadType == GAMEPAD_GENERIC)
        {
            // Declare variables to receive acceleration
            int16_t a_x, a_y, a_z;
            // Get the current acceleration
            if (ESP_OK == accelIntegrate() && ESP_OK == accelGetOrientVec(&a_x, &a_y, &a_z))
            {
                // Values are roughly -256 to 256, so divide, clamp, and save
                gamepad->gpState.rx = CLAMP((a_x) / 2, -128, 127);
                gamepad->gpState.ry = CLAMP((a_y) / 2, -128, 127);
                gamepad->gpState.rz = CLAMP((a_z) / 2, -128, 127);
            }

            // Set up drawing accel bars
            int16_t barY = (TFT_HEIGHT * 3) / 4;

            // Plot X accel
            int16_t barWidth = ((gamepad->gpState.rx + 128) * MAX_ACCEL_BAR_W) / 256;
            fillDisplayArea(TFT_WIDTH - barWidth, barY, TFT_WIDTH, barY + ACCEL_BAR_HEIGHT, c500);
            barY += (ACCEL_BAR_HEIGHT + ACCEL_BAR_SEP);

            // Plot Y accel
            barWidth = ((gamepad->gpState.ry + 128) * MAX_ACCEL_BAR_W) / 256;
            fillDisplayArea(TFT_WIDTH - barWidth, barY, TFT_WIDTH, barY + ACCEL_BAR_HEIGHT, c050);
            barY += (ACCEL_BAR_HEIGHT + ACCEL_BAR_SEP);

            // Plot Z accel
            barWidth = ((gamepad->gpState.rz + 128) * MAX_ACCEL_BAR_W) / 256;
            fillDisplayArea(TFT_WIDTH - barWidth, barY, TFT_WIDTH, barY + ACCEL_BAR_HEIGHT, c005);
            // barY += (ACCEL_BAR_HEIGHT + ACCEL_BAR_SEP);
        }

        // Send state to host
        gamepadReportStateToHost();
    }
    else
    {
        // If it's not plugged in, give a hint
        const char* plugInText;
        switch (gamepad->gamepadType)
        {
            case GAMEPAD_NS:
            {
                plugInText = "Plug USB-C into Switch please!";
                break;
            }
            case GAMEPAD_GENERIC:
            default:
            {
                plugInText = "Plug USB-C into computer please!";
                break;
            }
        }
        tWidth = textWidth(&gamepad->ibmFont, plugInText);
        drawText(&gamepad->ibmFont, c555, plugInText, (TFT_WIDTH - tWidth) / 2,
                 (TFT_HEIGHT - gamepad->ibmFont.height) / 2);
    }
}

/**
 * Button callback. Send the button state over USB and save it for drawing
 *
 * @param evt The button event that occurred
 */
void gamepadButtonCb(buttonEvt_t* evt)
{
    if (evt->button == PB_START || evt->button == PB_SELECT)
    {
        if ((evt->state & PB_START) && (evt->state & PB_SELECT))
        {
            gamepad->exitTimer = 1;
        }
        else
        {
            gamepad->exitTimer = 0;
        }
    }

    switch (gamepad->gamepadType)
    {
        case GAMEPAD_GENERIC:
        {
            // Build a list of all independent buttons held down
            gamepad->gpState.buttons
                &= ~(GAMEPAD_BUTTON_A | GAMEPAD_BUTTON_B | GAMEPAD_BUTTON_START | GAMEPAD_BUTTON_SELECT);
            if (evt->state & PB_A)
            {
                gamepad->gpState.buttons |= GAMEPAD_BUTTON_A;
            }
            if (evt->state & PB_B)
            {
                gamepad->gpState.buttons |= GAMEPAD_BUTTON_B;
            }
            if (evt->state & PB_START)
            {
                gamepad->gpState.buttons |= GAMEPAD_BUTTON_START;
            }
            if (evt->state & PB_SELECT)
            {
                gamepad->gpState.buttons |= GAMEPAD_BUTTON_SELECT;
            }

            // Figure out which way the D-Pad is pointing
            gamepad->gpState.hat = GAMEPAD_HAT_CENTERED;
            if (evt->state & PB_UP)
            {
                if (evt->state & PB_RIGHT)
                {
                    gamepad->gpState.hat = GAMEPAD_HAT_UP_RIGHT;
                }
                else if (evt->state & PB_LEFT)
                {
                    gamepad->gpState.hat = GAMEPAD_HAT_UP_LEFT;
                }
                else
                {
                    gamepad->gpState.hat = GAMEPAD_HAT_UP;
                }
            }
            else if (evt->state & PB_DOWN)
            {
                if (evt->state & PB_RIGHT)
                {
                    gamepad->gpState.hat = GAMEPAD_HAT_DOWN_RIGHT;
                }
                else if (evt->state & PB_LEFT)
                {
                    gamepad->gpState.hat = GAMEPAD_HAT_DOWN_LEFT;
                }
                else
                {
                    gamepad->gpState.hat = GAMEPAD_HAT_DOWN;
                }
            }
            else if (evt->state & PB_RIGHT)
            {
                gamepad->gpState.hat = GAMEPAD_HAT_RIGHT;
            }
            else if (evt->state & PB_LEFT)
            {
                gamepad->gpState.hat = GAMEPAD_HAT_LEFT;
            }

            break;
        }
        case GAMEPAD_NS:
        {
            // Build a list of all independent buttons held down
            gamepad->gpNsState.buttons
                &= ~(GAMEPAD_NS_BUTTON_A | GAMEPAD_NS_BUTTON_B | GAMEPAD_NS_BUTTON_PLUS | GAMEPAD_NS_BUTTON_MINUS
                     | GAMEPAD_NS_BUTTON_HOME | GAMEPAD_NS_BUTTON_CAPTURE);

            if (evt->state & PB_A)
            {
                gamepad->gpNsState.buttons |= GAMEPAD_NS_BUTTON_A;
            }
            if (evt->state & PB_B)
            {
                gamepad->gpNsState.buttons |= GAMEPAD_NS_BUTTON_B;
            }
            if (evt->state & PB_START)
            {
                if (evt->state & PB_DOWN)
                {
                    gamepad->gpNsState.buttons |= GAMEPAD_NS_BUTTON_HOME;
                }
                else
                {
                    gamepad->gpNsState.buttons |= GAMEPAD_NS_BUTTON_PLUS;
                }
            }
            if (evt->state & PB_SELECT)
            {
                if (evt->state & PB_DOWN)
                {
                    gamepad->gpNsState.buttons |= GAMEPAD_NS_BUTTON_CAPTURE;
                }
                else
                {
                    gamepad->gpNsState.buttons |= GAMEPAD_NS_BUTTON_MINUS;
                }
            }

            // Figure out which way the D-Pad is pointing
            gamepad->gpNsState.hat = GAMEPAD_NS_HAT_CENTERED;
            if (evt->state & PB_UP)
            {
                if (evt->state & PB_RIGHT)
                {
                    gamepad->gpNsState.hat = GAMEPAD_NS_HAT_UP_RIGHT;
                }
                else if (evt->state & PB_LEFT)
                {
                    gamepad->gpNsState.hat = GAMEPAD_NS_HAT_UP_LEFT;
                }
                else
                {
                    gamepad->gpNsState.hat = GAMEPAD_NS_HAT_UP;
                }
            }
            else if (evt->state & PB_DOWN)
            {
                if (evt->state & PB_RIGHT)
                {
                    gamepad->gpNsState.hat = GAMEPAD_NS_HAT_DOWN_RIGHT;
                }
                else if (evt->state & PB_LEFT)
                {
                    gamepad->gpNsState.hat = GAMEPAD_NS_HAT_DOWN_LEFT;
                }
                else
                {
                    gamepad->gpNsState.hat = GAMEPAD_NS_HAT_DOWN;
                }
            }
            else if (evt->state & PB_RIGHT)
            {
                gamepad->gpNsState.hat = GAMEPAD_NS_HAT_RIGHT;
            }
            else if (evt->state & PB_LEFT)
            {
                gamepad->gpNsState.hat = GAMEPAD_NS_HAT_LEFT;
            }

            break;
        }
    }

    // Send state to host
    gamepadReportStateToHost();
}

/**
 * @brief Send the state over USB to the host
 */
void gamepadReportStateToHost(void)
{
    // Only send data if USB is ready
    if (tud_ready())
    {
        bool touched;
        int32_t phi, r, intensity;
        touched = getTouchJoystick(&phi, &r, &intensity);
        switch (gamepad->gamepadType)
        {
            case GAMEPAD_GENERIC:
            {
                if (touched)
                {
                    int32_t x, y;
                    getTouchCartesian(phi, r, &x, &y);
                    gamepad->gpState.x = (255 * x) / 1024 - 128;
                    gamepad->gpState.y = (-255 * y) / 1024 - 128;
                    // gamepad->gpState.z = (127 * (phi - 180)) / 360;
                    gamepad->gpState.z = 0;
                }
                else
                {
                    gamepad->gpState.x = 0;
                    gamepad->gpState.y = 0;
                    gamepad->gpState.z = 0;
                }

                // Send the state over USB
                tud_hid_gamepad_report(HID_ITF_PROTOCOL_NONE, gamepad->gpState.x, gamepad->gpState.y,
                                       gamepad->gpState.z, gamepad->gpState.rx, gamepad->gpState.ry,
                                       gamepad->gpState.rz, gamepad->gpState.hat, gamepad->gpState.buttons);

                break;
            }
            case GAMEPAD_NS:
            {
                // TODO: accel
                // TODO: check this

                int32_t x, y, z;
                if (touched)
                {
                    getTouchCartesian(phi, r, &x, &y);
                    x = (255 * x) / 1024;
                    y = (-255 * y) / 1024;
                    z = 0;
                }
                else
                {
                    x = 128;
                    y = 128;
                    z = 0;
                }

                gamepadTouch_t touchSetting = getGamepadTouchSetting();
                switch (touchSetting)
                {
                    case GAMEPAD_TOUCH_L_STICK_SETTING:
                        gamepad->gpNsState.x = x;
                        gamepad->gpNsState.y = y;
                        gamepad->gpNsState.z = z;
                        break;
                    case GAMEPAD_TOUCH_R_STICK_SETTING:
                        gamepad->gpNsState.rx = x;
                        gamepad->gpNsState.ry = y;
                        gamepad->gpNsState.rz = z;
                        break;
                }

                tud_hid_gamepad_report_ns(HID_ITF_PROTOCOL_NONE, gamepad->gpNsState.x, gamepad->gpNsState.y,
                                          gamepad->gpNsState.z, gamepad->gpNsState.rz, gamepad->gpNsState.rx,
                                          gamepad->gpNsState.ry, gamepad->gpNsState.hat, gamepad->gpNsState.buttons);

                break;
            }
        }
    }
}

static const char* getButtonName(hid_gamepad_button_bm_t button)
{
    switch (button)
    {
        case GAMEPAD_NS_BUTTON_Y:
        {
            return "Y";
        }
        case GAMEPAD_NS_BUTTON_B:
        {
            return "B";
        }
        case GAMEPAD_NS_BUTTON_A:
        {
            return "A";
        }
        case GAMEPAD_NS_BUTTON_X:
        {
            return "X";
        }
        case GAMEPAD_NS_BUTTON_TL:
        {
            return "L";
        }
        case GAMEPAD_NS_BUTTON_TR:
        {
            return "R";
        }
        case GAMEPAD_NS_BUTTON_TL2:
        {
            return "ZL";
        }
        case GAMEPAD_NS_BUTTON_TR2:
        {
            return "ZR";
        }
        case GAMEPAD_NS_BUTTON_MINUS:
        {
            return "-";
        }
        case GAMEPAD_NS_BUTTON_PLUS:
        {
            return "+";
        }
        case GAMEPAD_NS_BUTTON_HOME:
        {
            return "HOME";
        }
        case GAMEPAD_NS_BUTTON_CAPTURE:
        {
            return "Capture";
        }
        case GAMEPAD_NS_BUTTON_THUMBL:
        {
            return "Left Stick";
        }
        case GAMEPAD_NS_BUTTON_THUMBR:
        {
            return "Right Stick";
        }
        case GAMEPAD_NS_BUTTON_Z:
        default:
        {
            return "";
        }
    }
}<|MERGE_RESOLUTION|>--- conflicted
+++ resolved
@@ -289,11 +289,7 @@
     addSingleItemToMenu(gamepad->menu, str_exit);
 
     // Initialize menu renderer
-<<<<<<< HEAD
-    gamepad->renderer = initMenuManiaRenderer(&gamepad->logbookFont, &gamepad->logbookFont);
-=======
     gamepad->renderer = initMenuManiaRenderer(NULL, NULL, NULL);
->>>>>>> dceb312c
 
     // We shold go as fast as we can
     setFrameRateUs(0);
