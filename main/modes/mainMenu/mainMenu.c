--- conflicted
+++ resolved
@@ -355,15 +355,13 @@
         {
             switchToSwadgeMode(&sokoMode);
         }
-<<<<<<< HEAD
         else if (label == flightMode.modeName)
         {
             switchToSwadgeMode(&flightMode);
-=======
+        }
         else if (label == slideWhistleMode.modeName)
         {
             switchToSwadgeMode(&slideWhistleMode);
->>>>>>> 4081a0d9
         }
         else if (label == touchTestMode.modeName)
         {
