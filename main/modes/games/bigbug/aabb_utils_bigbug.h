#ifndef _AABB_UTILS_BIGBUG_H_
#define _AABB_UTILS_BIGBUG_H_

#include "typedef_bigbug.h"

#include <stdint.h>
#include <stdbool.h>
#include <palette.h>
#include <vector2d.h>

typedef struct
{
    vec_t pos; // at the center
    int32_t halfWidth;
    int32_t halfHeight;
} bb_box_t;

<<<<<<< HEAD
bool bb_boxesCollide(bb_entity_t* unyielding, bb_entity_t* yielding, vec_t* previousPos, bb_hitInfo_t* hitInfo);
=======
void bb_drawBox(bb_box_t* box, paletteColor_t* color, bool isFilled);
bool bb_boxesCollide(bb_box_t* box0, bb_box_t* box1);
bool bb_boxesCollideShift(bb_box_t* box0, bb_box_t* box1);
>>>>>>> caaa967e

#endif<|MERGE_RESOLUTION|>--- conflicted
+++ resolved
@@ -7,20 +7,18 @@
 #include <stdbool.h>
 #include <palette.h>
 #include <vector2d.h>
+#include <vector2d.h>
 
 typedef struct
 {
     vec_t pos; // at the center
     int32_t halfWidth;
     int32_t halfHeight;
+    vec_t pos; // at the center
+    int32_t halfWidth;
+    int32_t halfHeight;
 } bb_box_t;
 
-<<<<<<< HEAD
 bool bb_boxesCollide(bb_entity_t* unyielding, bb_entity_t* yielding, vec_t* previousPos, bb_hitInfo_t* hitInfo);
-=======
-void bb_drawBox(bb_box_t* box, paletteColor_t* color, bool isFilled);
-bool bb_boxesCollide(bb_box_t* box0, bb_box_t* box1);
-bool bb_boxesCollideShift(bb_box_t* box0, bb_box_t* box1);
->>>>>>> caaa967e
 
 #endif