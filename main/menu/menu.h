--- conflicted
+++ resolved
@@ -32,6 +32,7 @@
  * Button events must be passed to the menu with menuButton().
  * These button presses should not be handled elsewhere simultaneously.
  *
+ * Menus are drawn with a renderer, such as menuManiaRenderer.h.
  * Menus are drawn with a renderer, such as menuManiaRenderer.h.
  *
  * \section menu_example Example
@@ -95,18 +96,8 @@
  * addSettingsOptionsItemToMenu(menu, optionSettingLabel, optionSettingLabels, optionSettingValues,
  *                              ARRAY_SIZE(optionSettingValues), getScreensaverTimeSettingBounds(), 0);
  *
-<<<<<<< HEAD
- * // Load a font
- * font_t righteous;
- * loadFont("righteous_150.font", &righteous, false);
- * font_t rodin;
- * loadFont("rodin_eb.font", &rodin, false);
- * // Initialize a renderer
- * menuManiaRenderer_t* renderer = initMenuManiaRenderer(&righteous, &rodin);
-=======
  * // Initialize a renderer
  * menuManiaRenderer_t* renderer = initMenuManiaRenderer(NULL, NULL, NULL);
->>>>>>> dceb312c
  * \endcode
  *
  * Process button events:
