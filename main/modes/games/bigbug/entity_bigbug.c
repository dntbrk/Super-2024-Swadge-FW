//==============================================================================
// Includes
//==============================================================================
#include <stdlib.h>
#include <esp_log.h>
#include <math.h>
#include <limits.h>

#include "mode_bigbug.h"
#include "entity_bigbug.h"
#include "entityManager_bigbug.h"
#include "gameData_bigbug.h"
#include "lighting_bigbug.h"
#include "random_bigbug.h"

#include "soundFuncs.h"
#include "hdw-btn.h"
#include "esp_random.h"
#include "trigonometry.h"

//==============================================================================
// Constants
//==============================================================================
// #define SIGNOF(x) ((x > 0) - (x < 0))

//==============================================================================
// Functions
//==============================================================================
void bb_initializeEntity(bb_entity_t* self, bb_entityManager_t* entityManager, bb_gameData_t* gameData,
                         bb_soundManager_t* soundManager)
{
    self->active       = false;
    self->gameData     = gameData;
    self->soundManager = soundManager;
}

void bb_setData(bb_entity_t* self, void* data, bb_data_type_t dataType)
{
    if (self->data != NULL)
    {
        heap_caps_free(self->data);
        self->data = NULL;
    }
    self->data     = data;
    self->dataType = dataType;
}

void bb_clearCollisions(bb_entity_t* self, bool keepCollisionsCached)
{
    if (self->collisions != NULL && keepCollisionsCached == false)
    {
        // FREE WILLY FROM THE EVIL CLUTCHES OF SPIRAM!
        // remove & free all the nodes
        while (self->collisions->first != NULL)
        {
            // Remove from head
            bb_collision_t* shiftedCollision = shift(self->collisions);
            clear(shiftedCollision->checkOthers);
            heap_caps_free(shiftedCollision->checkOthers);
            heap_caps_free(shiftedCollision);
        }
        heap_caps_free(self->collisions);
    }
    self->collisions = NULL;
}

void bb_destroyEntity(bb_entity_t* self, bool caching)
{
    // Zero out most info (but not references to manager type things) for entity to be reused.
    self->active    = false;
    self->cacheable = false;

    if (self->data != NULL && caching == false)
    {
        if (self->spriteIndex == OVO_TALK)
        {
            bb_dialogueData_t* dData = (bb_dialogueData_t*)self->data;
            for (int i = 0; i < dData->numStrings; i++)
            {
                heap_caps_free(dData->strings[i]);
            }
            heap_caps_free(dData->strings);
            freeWsg(&dData->sprite);
        }
        heap_caps_free(self->data);
    }
    self->data = NULL;

    bb_clearCollisions(self, caching);

    self->updateFunction              = NULL;
    self->updateFarFunction           = NULL;
    self->drawFunction                = NULL;
    self->pos                         = (vec_t){0, 0};
    self->type                        = 0;
    self->spriteIndex                 = 0;
    self->paused                      = false;
    self->hasLighting                 = false;
    self->animationTimer              = 0;
    self->gameFramesPerAnimationFrame = 1;
    self->currentAnimationFrame       = 0;
    self->halfWidth                   = 0;
    self->halfHeight                  = 0;
    self->cSquared                    = 0;
    self->tileCollisionHandler        = NULL;
    self->overlapTileHandler          = NULL;

    self->gameData->entityManager.activeEntities--;
    // printf("%d/%d entities v\n", self->gameData->entityManager.activeEntities, MAX_ENTITIES);
}

void bb_updateRocketLanding(bb_entity_t* self)
{
    bb_rocketData_t* rData = (bb_rocketData_t*)self->data;

    if (self->pos.y > -2600 && rData->flame == NULL)
    {
        rData->flame = bb_createEntity(&(self->gameData->entityManager), LOOPING_ANIMATION, false, FLAME_ANIM, 8,
                                       self->pos.x >> DECIMAL_BITS, self->pos.y >> DECIMAL_BITS, false, false);
    }

    else if (rData->flame != NULL)
    {
        if (rData->flame->currentAnimationFrame < 14)
        {
            rData->yVel -= 3;
        }
        // rData->flame->pos.y = self->pos.y + rData->yVel * self->gameData->elapsedUs / 100000;
        rData->flame->pos.y = self->pos.y + ((rData->yVel * self->gameData->elapsedUs) >> 17);
        if (rData->yVel <= 0)
        {
            self->gameData->entityManager.viewEntity = NULL;

            if (rData->flame->currentAnimationFrame == 0)
            {
<<<<<<< HEAD
                //animation has played through back to 0
                bb_heavyFallingData_t* hData = heap_caps_calloc(1, sizeof(bb_heavyFallingData_t), MALLOC_CAP_SPIRAM);
=======
                // animation has played through back to 0
                bb_heavyFallingData_t* hData
                    = HEAP_CAPS_CALLOC_DBG(1, sizeof(bb_heavyFallingData_t), MALLOC_CAP_SPIRAM);
>>>>>>> 28b2e00f
                hData->yVel = rData->yVel >> 2;
                bb_destroyEntity(rData->flame, false);
                bb_setData(self, hData, HEAVY_FALLING_DATA);
                self->updateFunction = bb_updateHeavyFallingInit;
                return;
            }
        }
    }
    else if (rData->yVel < 300)
    {
        rData->yVel++;
    }
    self->pos.y += (rData->yVel * self->gameData->elapsedUs) >> 17;

    // music stuff
    midiPlayer_t* player = globalMidiPlayerGet(MIDI_BGM);
    if ((self->pos.y > -73360 && self->pos.y < -60000) || self->pos.y > -3000)
    {
        // 30 second fade out.
        // 9 = 16383 max volume / (60 fps * 30 seconds);
        int32_t volume = player->volume;
        volume -= 22;
        if (volume < 0)
        {
            volume = 0;
        }
        player->volume = volume;
    }

    for (int channel = 0; channel < MIDI_CHANNEL_COUNT; channel++)
    {
        // apply doppler effect to Garbotnik's home
        midiPitchWheel(player, channel, 0x2000 - rData->yVel * 16);
        // printf("pos.y %d\n",self->pos.y);
        if (self->pos.y > -63360)
        {
            // get the release
            int32_t release = (int32_t)midiGetControlValue(player, channel, MCC_SOUND_RELEASE_TIME);
            //-63360, 0
            //-43360, -128
            release -= -127 * self->pos.y / 20000 - 403;
            if (release < 0)
            {
                release = 0;
            }
            else if (release > 127)
            {
                release = 127;
            }
            midiControlChange(player, channel, MCC_SOUND_RELEASE_TIME, (uint8_t)release);
        }
    }
}

void bb_updateRocketLiftoff(bb_entity_t* self)
{
    bb_rocketData_t* rData = (bb_rocketData_t*)self->data;
    rData->yVel -= 3;
    if (rData->yVel < -300)
    {
        rData->yVel = -300;
    }
    if (self->pos.y < -77136)
    {
        self->pos.y = -77136;
        bb_destroyEntity(rData->flame, false);
        
        bb_entity_t* ovo = bb_createEntity(&self->gameData->entityManager, NO_ANIMATION, true, OVO_TALK, 1,
                                self->gameData->camera.camera.pos.x, self->gameData->camera.camera.pos.y, true, true);
        bb_dialogueData_t* dData = bb_createDialogueData(5); // 5
        strncpy(dData->character, "Dr. Ovo", sizeof(dData->character) - 1);
        dData->character[sizeof(dData->character) - 1] = '\0';
        bb_setCharacterLine(dData, 0, "Gaaaash dangit!\0");
        bb_setCharacterLine(dData, 1, "DARN it!\0");
        bb_setCharacterLine(dData, 2, "That had a fresh coat of paint!\0");
        bb_setCharacterLine(dData, 3, "I'll have to patch this up before all the air gets out.\0");
        bb_setCharacterLine(dData, 4, "And the hardware store closes so early.\0");
        dData->curString = -1;
        dData->endDialogueCB = &bb_afterGarbotnikIntro;
        bb_setData(ovo, dData, DIALOGUE_DATA);

        // Create a crumble animation
        bb_createEntity(&(self->gameData->entityManager), ONESHOT_ANIMATION, false, CRUMBLE_ANIM, 3,
                        self->pos.x >> DECIMAL_BITS, (self->pos.y >> DECIMAL_BITS) - 30, true, false);

        self->updateFunction = NULL;
        return;
    }
    self->pos.y += (rData->yVel * self->gameData->elapsedUs) >> 17;
    rData->flame->pos.y = self->pos.y;
}

void bb_updateHeavyFallingInit(bb_entity_t* self)
{
    bb_heavyFallingData_t* hfData = (bb_heavyFallingData_t*)self->data;
    hfData->yVel++;
    self->pos.y += (hfData->yVel * self->gameData->elapsedUs) >> 15;

    bb_hitInfo_t hitInfo = {0};
    bb_collisionCheck(&self->gameData->tilemap, self, NULL, &hitInfo);
    if (hitInfo.hit == false)
    {
        return;
    }

    self->pos.y = hitInfo.pos.y - self->halfHeight;
    if (hfData->yVel < 50)
    {
        bb_setupMidi();
        hfData->yVel         = 0;
        self->updateFunction = bb_updateGarbotnikDeploy;
        self->paused         = false;
    }
    else
    {
        hfData->yVel -= 50;
        // Update the dirt to air.
        self->gameData->tilemap.fgTiles[hitInfo.tile_i][hitInfo.tile_j].health = 0;
        // Create a crumble
        bb_crumbleDirt(self, 3, hitInfo.tile_i, hitInfo.tile_j, true);
    }
    return;
}

void bb_updateHeavyFalling(bb_entity_t* self)
{
    bb_heavyFallingData_t* hfData = (bb_heavyFallingData_t*)self->data;
    hfData->yVel++;
    self->pos.y += (hfData->yVel * self->gameData->elapsedUs) >> 15;

    // printf("tilemap addr: %p\n", &self->gameData->tilemap);
    // printf("self    addr: %p\n", self);
    bb_hitInfo_t hitInfo = {0};
    bb_collisionCheck(&self->gameData->tilemap, self, NULL, &hitInfo);
    if (hitInfo.hit == false)
    {
        return;
    }

    // self->pos.y -= hfData->yVel * self->gameData->elapsedUs / 100000;
    self->pos.y = hitInfo.pos.y - self->halfHeight;
    if (hfData->yVel < 50)
    {
        hfData->yVel = 0;
    }
    else
    {
        hfData->yVel -= 45;
        // Update the dirt to air.
        self->gameData->tilemap.fgTiles[hitInfo.tile_i][hitInfo.tile_j].health = 0;
        // Create a crumble
        bb_crumbleDirt(self, 3, hitInfo.tile_i, hitInfo.tile_j, true);
    }
    return;
}

void bb_updatePhysicsObject(bb_entity_t* self)
{
    bb_physicsData_t* pData = (bb_physicsData_t*)self->data;
    pData->vel.y++;
    self->pos.x += (pData->vel.x * self->gameData->elapsedUs) >> 16;
    self->pos.y += (pData->vel.y * self->gameData->elapsedUs) >> 16;

    bb_hitInfo_t hitInfo = {0};
    bb_collisionCheck(&self->gameData->tilemap, self, NULL, &hitInfo);
    if (hitInfo.hit == false)
    {
        return;
    }
    pData->tileTime += 20;
    self->pos.x = hitInfo.pos.x + hitInfo.normal.x * self->halfWidth;
    self->pos.y = hitInfo.pos.y + hitInfo.normal.y * self->halfHeight;

    // Reflect the velocity vector along the normal
    // See http://www.sunshine2k.de/articles/coding/vectorreflection/vectorreflection.html
    pData->vel
        = divVec2d(mulVec2d(subVec2d(pData->vel, mulVec2d(hitInfo.normal, (2 * dotVec2d(pData->vel, hitInfo.normal)))),
                            pData->bounceNumerator),
                   pData->bounceDenominator);
}

void bb_updateGarbotnikDeploy(bb_entity_t* self)
{
    if (self->currentAnimationFrame == self->gameData->entityManager.sprites[self->spriteIndex].numFrames - 2)
    {
        bb_entity_t* arm
            = bb_createEntity(&self->gameData->entityManager, NO_ANIMATION, true, ATTACHMENT_ARM, 1,
                              self->pos.x >> DECIMAL_BITS, (self->pos.y >> DECIMAL_BITS) - 33, false, false);
        ((bb_attachmentArmData_t*)arm->data)->rocket = self;

        self->paused             = true;
        self->gameData->isPaused = true;
        // deploy garbotnik!!!
        bb_entity_t* garbotnik
            = bb_createEntity(&(self->gameData->entityManager), NO_ANIMATION, true, GARBOTNIK_FLYING, 1,
                              self->pos.x >> DECIMAL_BITS, (self->pos.y >> DECIMAL_BITS) - 50, true, false);
        self->gameData->entityManager.viewEntity = garbotnik;
        self->updateFunction                     = bb_updateHeavyFalling;
        bb_startGarbotnikLandingTalk(garbotnik);
    }
}

void bb_updateGarbotnikFlying(bb_entity_t* self)
{
    bb_garbotnikData_t* gData = (bb_garbotnikData_t*)self->data;

    // gData->fuel
    //     -= self->gameData->elapsedUs >> 10; // Fuel decrements with time. Right shifting by 10 is fairly close to
    // converting microseconds to milliseconds without requiring division.
    if (gData->fuel < 0)
    {
<<<<<<< HEAD
        
        bb_physicsData_t* physData  = heap_caps_calloc(1, sizeof(bb_physicsData_t), MALLOC_CAP_SPIRAM);
=======
        bb_physicsData_t* physData  = HEAP_CAPS_CALLOC_DBG(1, sizeof(bb_physicsData_t), MALLOC_CAP_SPIRAM);
>>>>>>> 28b2e00f
        physData->vel               = gData->vel;
        physData->bounceNumerator   = 1; // 25% bounce
        physData->bounceDenominator = 4;
        bb_setData(self, physData, PHYSICS_DATA);
        self->updateFunction = bb_updateGarbotnikDying;
        return;
    }

    // touchpad stuff
    gData->fire     = gData->touching;
    gData->touching = getTouchJoystick(&gData->phi, &gData->r, &gData->intensity);
    gData->fire     = gData->fire && !gData->touching; // is true for one frame upon touchpad release.
    if (gData->fire && gData->numHarpoons > 0)
    {
        // Create a harpoon
        bb_entity_t* harpoon = bb_createEntity(&(self->gameData->entityManager), LOOPING_ANIMATION, false, HARPOON, 1,
                                               self->pos.x >> DECIMAL_BITS, self->pos.y >> DECIMAL_BITS, false, false);
        if (harpoon != NULL)
        {
            midiPlayer_t* sfx = soundGetPlayerSfx();
            midiPlayerReset(sfx);
            midiPitchWheel(sfx, 14, bb_randomInt(14, 1683));

            midiPitchWheel(sfx, 15, bb_randomInt(15, 1683));
            soundPlaySfx(&self->gameData->sfxHarpoon, 1);
            gData->numHarpoons -= 1;
            bb_projectileData_t* pData = (bb_projectileData_t*)harpoon->data;
            int32_t x;
            int32_t y;
            getTouchCartesian(gData->phi, gData->r, &x, &y);
            // Set harpoon's velocity
            pData->vel.x = (x - 512) >> 4;
            pData->vel.y = (-y + 512) >> 4;
        }
    }

    // record the previous frame's position before any logic.
    gData->previousPos = self->pos;

    vec_t accel = {.x = 0, .y = 0};

    // Update garbotnik's velocity if a button is currently down
    switch (self->gameData->btnState)
    {
        // up
        case 0b0001:
        {
            accel.y = -25;
            break;
        }
        case 0b1101:
        {
            accel.y = -25;
            break;
        }
        // down
        case 0b0010:
        {
            accel.y = 25;
            break;
        }
        case 0b1110:
        {
            accel.y = 25;
            break;
        }
        // left
        case 0b0100:
        {
            accel.x = -25;
            break;
        }
        case 0b0111:
        {
            accel.x = -25;
            break;
        }
        // right
        case 0b1000:
        {
            accel.x = 25;
            break;
        }
        case 0b1011:
        {
            accel.x = 25;
            break;
        }
        // up,left
        case 0b0101:
        {
            accel.x = -18; // magnitude is sqrt(1/2) * 100000
            accel.y = -18;
            break;
        }
        // up,right
        case 0b1001:
        {
            accel.x = 18; // 35 707 7035
            accel.y = -18;
            break;
        }
        // down,right
        case 0b1010:
        {
            accel.x = 18;
            accel.y = 18;
            break;
        }
        // down,left
        case 0b0110:
        {
            accel.x = -18;
            accel.y = 18;
            break;
        }
        default:
        {
            break;
        }
    }

    // printf("accel x: %d\n", accel.x);
    // printf("elapsed: %d", (int32_t) elapsedUs);
    // printf("offender: %d\n", (int32_t) elapsedUs / 100000);
    // printf("now   x: %d\n", mulVec2d(accel, elapsedUs) / 100000).x);

    gData->accel.x = (accel.x * self->gameData->elapsedUs) >> 16;
    gData->accel.y = (accel.y * self->gameData->elapsedUs) >> 16;

    // physics
    gData->yaw.y += gData->accel.x;
    if (gData->yaw.x < 0)
    {
        gData->yaw.y -= (3 * self->gameData->elapsedUs) >> 14;
    }
    else
    {
        gData->yaw.y += (3 * self->gameData->elapsedUs) >> 14;
    }
    gData->yaw.x += gData->yaw.y;
    if (gData->yaw.x < -1440)
    {
        gData->yaw.x = -1440;
        gData->yaw.y = 0;
    }
    else if (gData->yaw.x > 1440)
    {
        gData->yaw.x = 1440;
        gData->yaw.y = 0;
    }

    // Apply garbotnik's drag
    int32_t sqMagX = gData->vel.x * gData->vel.x;
    if (sqMagX > 0)
    {
        int32_t drag = sqMagX >> 7;
        if (drag < 10)
        {
            drag = 10;
        }
        // Apply drag based on absolute value to smooth asymmetry
        int32_t dragEffect = (drag * self->gameData->elapsedUs) >> 17;

        // Adjust velocity symmetrically for both positive and negative values
        if (gData->vel.x > 0)
        {
            gData->vel.x -= dragEffect;
            if (gData->vel.x < 0)
                gData->vel.x = 0; // Prevent overshoot
        }
        else if (gData->vel.x < 0)
        {
            gData->vel.x += dragEffect;
            if (gData->vel.x > 0)
                gData->vel.x = 0;
        }
    }
    int32_t sqMagY = gData->vel.y * gData->vel.y;
    if (sqMagY > 0)
    {
        int32_t drag = sqMagY >> 7;
        if (drag < 10)
        {
            drag = 10;
        }
        // Apply drag based on absolute value to smooth asymmetry
        int32_t dragEffect = (drag * self->gameData->elapsedUs) >> 17;

        // Adjust velocity symmetrically for both positive and negative values
        if (gData->vel.y > 0)
        {
            gData->vel.y -= dragEffect;
            if (gData->vel.y < 0)
                gData->vel.y = 0; // Prevent overshoot
        }
        else if (gData->vel.y < 0)
        {
            gData->vel.y += dragEffect;
            if (gData->vel.y > 0)
                gData->vel.y = 0;
        }
    }

    // Update garbotnik's velocity
    gData->vel.x += gData->accel.x;
    gData->vel.y += gData->accel.y;

    // Update garbotnik's position
    self->pos.x += (gData->vel.x * self->gameData->elapsedUs) >> 16;
    self->pos.y += (gData->vel.y * self->gameData->elapsedUs) >> 16;

    // printf("Garbotnik X: %d\n", self->pos);
    // //keep the player in bounds
    // if(self->pos.x < 2304)
    // {
    //     self->pos.x == 2304;
    // }
    // else if(self->pos.x > )

    bb_hitInfo_t hitInfo = {0};
    bb_collisionCheck(&self->gameData->tilemap, self, &gData->previousPos, &hitInfo);

    if (hitInfo.hit == false)
    {
        gData->gettingCrushed = false;
        return;
    }

    if (gData->gettingCrushed)
    {
        gData->fuel -= 2000;
    }

    self->pos.x = hitInfo.pos.x + hitInfo.normal.x * self->halfWidth;
    self->pos.y = hitInfo.pos.y + hitInfo.normal.y * self->halfHeight;

    int32_t dot = dotVec2d(gData->vel, hitInfo.normal);
    if (dot < -40)
    { // velocity angle is opposing garbage normal vector. Tweak number for different threshold.
        ///////////////////////
        // digging detected! //
        ///////////////////////

        // crumble test
        //  uint32_t* val = heap_caps_calloc(2,sizeof(uint32_t), MALLOC_CAP_SPIRAM);
        //  val[0] = 5;
        //  val[1] = 3;
        //  push(self->gameData->unsupported, (void*)val);

        // Update the dirt by decrementing it.
        self->gameData->tilemap.fgTiles[hitInfo.tile_i][hitInfo.tile_j].health -= 1;

        bb_midgroundTileInfo_t* tile
            = (bb_midgroundTileInfo_t*)&self->gameData->tilemap.fgTiles[hitInfo.tile_i][hitInfo.tile_j];
        if (tile->health == 0)
        {
            flagNeighbors(tile, self->gameData);
        }

        if (tile->health == 0 || tile->health == 1 || tile->health == 4)
        {
            // Create a crumble
            bb_crumbleDirt(self, 2, hitInfo.tile_i, hitInfo.tile_j, !tile->health);
        }
        else
        {
            // Create a bump animation
            bb_createEntity(&(self->gameData->entityManager), ONESHOT_ANIMATION, false, BUMP_ANIM, 2,
                            hitInfo.pos.x >> DECIMAL_BITS, hitInfo.pos.y >> DECIMAL_BITS, true, false);
        }

        ////////////////////////////////
        // Mirror garbotnik's velocity//
        ////////////////////////////////
        // Reflect the velocity vector along the normal
        // See http://www.sunshine2k.de/articles/coding/vectorreflection/vectorreflection.html
        // printf("hit squared speed: %" PRId32 "\n", sqMagVec2d(gData->vel));

        // range is roughly 2600 to 7100
        // printf("dot %d\n", dot);
        // printf("thing: %d\n",sqMagVec2d(gData->vel) * dot);
        int32_t bounceScalar = 3;
        if (sqMagVec2d(gData->vel) * dot < -360000)
        {
            bounceScalar = 2;
        }
        if (sqMagVec2d(gData->vel) * dot < -550000)
        {
            bounceScalar = 1;
        }
        printf("bounceScalar %" PRId32 "\n", bounceScalar);
        gData->vel = mulVec2d(
            subVec2d(gData->vel, mulVec2d(hitInfo.normal, (2 * dotVec2d(gData->vel, hitInfo.normal)))), bounceScalar);

        /////////////////////////////////
        // check neighbors for stability//
        /////////////////////////////////
        // for(uint8_t neighborIdx = 0; neighborIdx < 4; neighborIdx++)
        // {
        //     uint32_t check_x = hitInfo.tile_i + self->gameData->neighbors[neighborIdx][0];
        //     uint32_t check_y = hitInfo.tile_j + self->gameData->neighbors[neighborIdx][1];
        //     //Check if neighbor is in bounds of map (also not on left, right, or bottom, perimiter) and if it
        //     is dirt. if(check_x > 0 && check_x < TILE_FIELD_WIDTH - 1 && check_y > 0 && check_y <
        //     TILE_FIELD_HEIGHT - 1 && bigbug->tilemap.fgTiles[check_x][check_y] > 0)
        //     {
        //         uint32_t* val = heap_caps_calloc(4, sizeof(uint32_t), MALLOC_CAP_SPIRAM);
        //         val[0] = check_x;
        //         val[1] = check_y;
        //         val[2] = 1; //1 is for foreground. 0 is midground.
        //         val[3] = 0; //f value used in pathfinding.
        //         push(self->gameData->pleaseCheck, (void*)val);
        //     }
        // }
    }
}

void bb_updateGarbotnikDying(bb_entity_t* self)
{
    bb_physicsData_t* physData = (bb_physicsData_t*)self->data;
    bb_updatePhysicsObject(self);

    if (physData->tileTime > 0)
    {
        physData->tileTime--;
    }
    printf("tileTime: %d\n", physData->tileTime);
    if (physData->tileTime > 101)
    {
        bb_createEntity(&self->gameData->entityManager, NO_ANIMATION, true, BB_GAME_OVER, 1,
                        self->gameData->camera.camera.pos.x, self->gameData->camera.camera.pos.y, true, true);
        self->updateFunction = NULL;

        self->gameData->entityManager.viewEntity
            = bb_createEntity(&(self->gameData->entityManager), NO_ANIMATION, true, NO_SPRITE_POI, 1,
                              (self->gameData->entityManager.playerEntity->pos.x >> DECIMAL_BITS),
                              (self->gameData->entityManager.playerEntity->pos.y >> DECIMAL_BITS), true, false);
        bb_goToData* tData = (bb_goToData*)self->gameData->entityManager.viewEntity->data;
        tData->tracking    = self->gameData->entityManager.deathDumpster;
        tData->midPointSqDist
            = sqMagVec2d(divVec2d((vec_t){(tData->tracking->pos.x >> DECIMAL_BITS)
                                              - (self->gameData->entityManager.viewEntity->pos.x >> DECIMAL_BITS),
                                          (tData->tracking->pos.y >> DECIMAL_BITS)
                                              - (self->gameData->entityManager.viewEntity->pos.y >> DECIMAL_BITS)},
                                  2));
        tData->executeOnArrival                                  = &bb_startGarbotnikCloningTalk;
        self->gameData->entityManager.viewEntity->updateFunction = &bb_updatePOI;
    }
}

void bb_updateHarpoon(bb_entity_t* self)
{
    bb_projectileData_t* pData = (bb_projectileData_t*)self->data;

    // Update harpoon's lifetime. I think not using elapsed time is good enough.
    pData->lifetime++;
    if (pData->lifetime > 140)
    {
        bb_destroyEntity(self, false);
        return;
    }

    // Update harpoon's velocity
    pData->vel.y++;
    // Update harpoon's position
    self->pos = addVec2d(self->pos, mulVec2d(pData->vel, (self->gameData->elapsedUs >> 12)));

    bb_hitInfo_t hitInfo = {0};
    bb_collisionCheck(&self->gameData->tilemap, self, NULL, &hitInfo);
    if (hitInfo.hit && pData->prevFrameInAir && pData->vel.y > 0)
    {
        vecFl_t floatVel              = {(float)pData->vel.x, (float)pData->vel.y};
        bb_stuckHarpoonData_t* shData = heap_caps_calloc(1, sizeof(bb_stuckHarpoonData_t), MALLOC_CAP_SPIRAM);
        shData->floatVel              = normVecFl2d(floatVel);
        bb_setData(self, shData, STUCK_HARPOON_DATA);

        bb_clearCollisions(self, false);
        self->updateFunction = bb_updateStuckHarpoon;
        self->drawFunction   = bb_drawStuckHarpoon;
    }
    else
    {
        pData->prevFrameInAir = !hitInfo.hit;
    }
}

void bb_updateStuckHarpoon(bb_entity_t* self)
{
    bb_stuckHarpoonData_t* shData = (bb_stuckHarpoonData_t*)self->data;
    shData->lifetime++;
    if (shData->lifetime > 140)
    {
        bb_destroyEntity(self, false);
        return;
    }

    if (shData->parent != NULL)
    {
        self->pos = addVec2d(shData->parent->pos, shData->offset);
    }
}

void bb_updateEggLeaves(bb_entity_t* self)
{
    if (self->gameData->entityManager.playerEntity != NULL)
    {
        bb_eggLeavesData_t* elData = (bb_eggLeavesData_t*)self->data;
        vec_t lookup
            = {.x = (self->pos.x >> DECIMAL_BITS) - (self->gameData->entityManager.playerEntity->pos.x >> DECIMAL_BITS)
                    + self->gameData->tilemap.headlampWsg.w,
               .y = (self->pos.y >> DECIMAL_BITS) - (self->gameData->entityManager.playerEntity->pos.y >> DECIMAL_BITS)
                    + self->gameData->tilemap.headlampWsg.h};

        lookup = divVec2d(lookup, 2);
        if (self->gameData->entityManager.playerEntity == NULL)
        {
            elData->brightness = 0;
        }
        else if (GARBOTNIK_DATA == self->gameData->entityManager.playerEntity->dataType)
        {
            elData->brightness = bb_foregroundLighting(
                &(self->gameData->tilemap.headlampWsg), &lookup,
                &(((bb_garbotnikData_t*)self->gameData->entityManager.playerEntity->data)->yaw.x));
        }

        bb_eggData_t* eData = (bb_eggData_t*)elData->egg->data;
        eData->stimulation += elData->brightness;
        if (eData->stimulation > 0)
        {
            eData->stimulation -= 1;
        }
        if (eData->stimulation > 439)
        {
            ((bb_entity_t*)elData->egg)->pos.x += bb_randomInt(-1, 1);
            ((bb_entity_t*)elData->egg)->pos.y += bb_randomInt(-1, 1);
        }
        if (eData->stimulation > 719)
        {
            eData->stimulation = 719;
            // transform "hatch" into a bug...
            self->pos = elData->egg->pos; // sets what will be the bug to the egg position, because eggs tend to wiggle
                                          // about before hatching.

            // create a bug
            bb_entity_t* bug
                = bb_createEntity(&self->gameData->entityManager, LOOPING_ANIMATION, false, bb_randomInt(8, 13), 1,
                                  elData->egg->pos.x >> DECIMAL_BITS, elData->egg->pos.y >> DECIMAL_BITS, false, false);

            if (bug != NULL)
            {
                // destroy the egg
                bb_destroyEntity(elData->egg, false);
                bb_hitInfo_t hitInfo = {0};
                bb_collisionCheck(&self->gameData->tilemap, bug, NULL, &hitInfo);
                if (hitInfo.hit == true)
                {
                    // Update the dirt to air.
                    self->gameData->tilemap.fgTiles[hitInfo.tile_i][hitInfo.tile_j].health = 0;
                    self->gameData->tilemap.fgTiles[hitInfo.tile_i][hitInfo.tile_j].embed  = NOTHING_EMBED;
                    self->gameData->tilemap.fgTiles[hitInfo.tile_i][hitInfo.tile_j].entity = NULL;
                    // Create a crumble
                    bb_crumbleDirt(self, 2, hitInfo.tile_i, hitInfo.tile_j, false);
                }
                // destroy this
                bb_destroyEntity(self, false);
            }
        }
    }
}

void bb_updateFarEggleaves(bb_entity_t* self)
{
    bb_hitInfo_t hitInfo = {0};
    bb_collisionCheck(&self->gameData->tilemap, self, NULL, &hitInfo);
    if (hitInfo.hit == true)
    {
        self->gameData->tilemap.fgTiles[hitInfo.tile_i][hitInfo.tile_j].entity = NULL;
    }
    else
    {
        printf("entity_bigbug.c this should not happen\n");
    }

    // destroy the egg
    bb_destroyEntity(((bb_eggLeavesData_t*)(self->data))->egg, false);

    // destroy this
    bb_destroyEntity(self, false);
}

void bb_updateFarDestroy(bb_entity_t* self)
{
    bb_destroyEntity(self, false);
}

void bb_updateFarMenu(bb_entity_t* self)
{
    if ((self->pos.y >> DECIMAL_BITS) < self->gameData->camera.camera.pos.y)
    {
        bb_destroyEntity(self, false);
    }
}

void bb_updateFarMenuAndUnload(bb_entity_t* self)
{
    if ((self->pos.y >> DECIMAL_BITS) < self->gameData->camera.camera.pos.y)
    {
        // unload the menu sprites, because I don't foresee ever coming back to the main menu from gameplay.
        for (int frameIdx = 0; frameIdx < self->gameData->entityManager.sprites[self->spriteIndex].numFrames;
             frameIdx++)
        {
            freeWsg(&self->gameData->entityManager.sprites[self->spriteIndex].frames[frameIdx]);
        }

        bb_destroyEntity(self, false);
    }
}

void bb_updateMenuBug(bb_entity_t* self)
{
    bb_menuBugData_t* mbData = (bb_menuBugData_t*)self->data;
    self->pos.x += (mbData->xVel - 1) << 3;
    if (mbData->firstTrip && self->pos.x < self->gameData->entityManager.viewEntity->pos.x - (130 << DECIMAL_BITS))
    {
        mbData->firstTrip = false;
        mbData->xVel      = bb_randomInt(-2, 2);
        mbData->xVel
            = mbData->xVel == 1 ? mbData->xVel - 1 : mbData->xVel; // So as not to match the treadmill speed exactly.
        self->gameFramesPerAnimationFrame = (3 - abs(mbData->xVel)) * 4;
        if (mbData->xVel == 0)
        {
            self->gameFramesPerAnimationFrame = 255;
        }
    }
}

void bb_updateMoveLeft(bb_entity_t* self)
{
    self->pos.x -= 1 << 3;
}

void bb_updateBug(bb_entity_t* self)
{
}

void bb_updateMenu(bb_entity_t* self)
{
    bb_menuData_t* mData = (bb_menuData_t*)self->data;
    if (self->gameData->btnDownState & PB_UP)
    {
        mData->selectionIdx--;
        mData->selectionIdx = mData->selectionIdx < 0 ? 1 : mData->selectionIdx;
    }
    if (self->gameData->btnDownState & PB_DOWN)
    {
        mData->selectionIdx++;
        mData->selectionIdx = mData->selectionIdx > 1 ? 0 : mData->selectionIdx;
    }
    if (self->gameData->btnDownState & PB_A)
    {
        if (mData->selectionIdx == 0)
        {
            // start game

            // destroy the cursor
            bb_destroyEntity(mData->cursor, false);
            mData->cursor = NULL;

            // create the death dumpster
            bb_goToData* tData = (bb_goToData*)self->gameData->entityManager.viewEntity->data;
            self->gameData->entityManager.deathDumpster
                = bb_createEntity(&self->gameData->entityManager, NO_ANIMATION, true, BB_DEATH_DUMPSTER, 1,
                                  self->pos.x >> DECIMAL_BITS, (self->pos.y >> DECIMAL_BITS) + 400, true, false);
            tData->tracking = self->gameData->entityManager.deathDumpster;
            tData->midPointSqDist
                = sqMagVec2d(divVec2d((vec_t){(tData->tracking->pos.x >> DECIMAL_BITS)
                                                  - (self->gameData->entityManager.viewEntity->pos.x >> DECIMAL_BITS),
                                              (tData->tracking->pos.y >> DECIMAL_BITS)
                                                  - (self->gameData->entityManager.viewEntity->pos.y >> DECIMAL_BITS)},
                                      2));

            self->gameData->entityManager.viewEntity->updateFunction = &bb_updatePOI;

            // create 3 rockets
            for (int rocketIdx = 0; rocketIdx < 3; rocketIdx++)
            {
                self->gameData->entityManager.boosterEntities[rocketIdx]
                    = bb_createEntity(&self->gameData->entityManager, NO_ANIMATION, true, ROCKET_ANIM, 8,
                                      (self->pos.x >> DECIMAL_BITS) - 96 + 96 * rocketIdx,
                                      (self->pos.y >> DECIMAL_BITS) + 375, true, false);

                self->gameData->entityManager.boosterEntities[rocketIdx]->updateFunction = NULL;

                bb_rocketData_t* rData
                    = (bb_rocketData_t*)self->gameData->entityManager.boosterEntities[rocketIdx]->data;

                rData->flame = bb_createEntity(
                    &(self->gameData->entityManager), LOOPING_ANIMATION, false, FLAME_ANIM, 6,
                    self->gameData->entityManager.boosterEntities[rocketIdx]->pos.x >> DECIMAL_BITS,
                    self->gameData->entityManager.boosterEntities[rocketIdx]->pos.y >> DECIMAL_BITS, true, false);

                rData->flame->updateFunction = &bb_updateFlame;
            }

            self->updateFunction = NULL;
            return;
        }
        else if (mData->selectionIdx == 1)
        {
            // exit the game
            self->gameData->exit = true;
        }
    }

    mData->cursor->pos.y = self->pos.y - (209 << DECIMAL_BITS) + mData->selectionIdx * (22 << DECIMAL_BITS);

    if (self->gameData->menuBug == NULL || self->gameData->menuBug->active == false)
    {
        self->gameData->menuBug
            = bb_createEntity(&self->gameData->entityManager, LOOPING_ANIMATION, false, bb_randomInt(8, 13), 1,
                              (self->pos.x >> DECIMAL_BITS) + 135, (self->pos.y >> DECIMAL_BITS) - 172, true, false);
        self->gameData->menuBug->cacheable         = false;
        self->gameData->menuBug->drawFunction      = &bb_drawMenuBug;
        self->gameData->menuBug->updateFunction    = &bb_updateMenuBug;
        self->gameData->menuBug->updateFarFunction = &bb_updateFarDestroy;
<<<<<<< HEAD
        bb_menuBugData_t* mbData                   = heap_caps_calloc(1, sizeof(bb_menuBugData_t), MALLOC_CAP_SPIRAM);
        mbData->xVel                               = bb_randomInt(-2, 2);
        mbData->xVel
            = mbData->xVel == 1 ? mbData->xVel - 1 : mbData->xVel; // So as not to match the treadmill speed exactly.
        mbData->firstTrip                                    = true;
        heap_caps_free(self->gameData->menuBug->data);
=======
        bb_menuBugData_t* mbData = HEAP_CAPS_CALLOC_DBG(1, sizeof(bb_menuBugData_t), MALLOC_CAP_SPIRAM);
        mbData->xVel             = bb_randomInt(-2, 2);
        mbData->xVel
            = mbData->xVel == 1 ? mbData->xVel - 1 : mbData->xVel; // So as not to match the treadmill speed exactly.
        mbData->firstTrip = true;
        FREE_DBG(self->gameData->menuBug->data);
>>>>>>> 28b2e00f
        self->gameData->menuBug->data                        = mbData;
        self->gameData->menuBug->gameFramesPerAnimationFrame = abs(6 - mbData->xVel);
        if (mbData->xVel == 0)
        {
            self->gameData->menuBug->gameFramesPerAnimationFrame = 255;
        }
    }

    if (bb_randomInt(0, 8) < 1) //%50
    {
        bb_entity_t* treadmillDust = bb_createEntity(
            &self->gameData->entityManager, NO_ANIMATION, true, NO_SPRITE_STAR, 1, (self->pos.x >> DECIMAL_BITS) + 140,
            (self->pos.y >> DECIMAL_BITS) - 165 + bb_randomInt(-10, 10), false, false);
        treadmillDust->updateFunction = &bb_updateMoveLeft;
    }
}

void bb_updatePOI(bb_entity_t* self)
{
    bb_goToData* tData = (bb_goToData*)self->data;
    if (tData != NULL)
    {
        vec_t ToFrom = (vec_t){(tData->tracking->pos.x >> DECIMAL_BITS) - (self->pos.x >> DECIMAL_BITS),
                               (tData->tracking->pos.y >> DECIMAL_BITS) - (self->pos.y >> DECIMAL_BITS)};
        if (sqMagVec2d(ToFrom) > tData->midPointSqDist)
        {
            tData->speed++;
        }
        else if (tData->speed > 0)
        {
            tData->speed--;
        }
        else if (tData->speed == 0)
        {
            if (ToFrom.x > 0 || ToFrom.x <= -16 || ToFrom.y > 0 || ToFrom.y <= -16)
            {
                if (ToFrom.x > 0)
                {
                    self->pos.x += 16;
                    self->gameData->camera.camera.pos.x++;
                    self->gameData->camera.velocity.x = 1;
                }
                else if (ToFrom.x <= -16)
                {
                    self->pos.x -= 16;
                    self->gameData->camera.camera.pos.x--;
                    self->gameData->camera.velocity.x--;
                }
                if (ToFrom.y > 0)
                {
                    self->pos.y += 16;
                    self->gameData->camera.camera.pos.y++;
                    self->gameData->camera.velocity.y = 1;
                }
                else if (ToFrom.y <= -16)
                {
                    self->pos.y -= 16;
                    self->gameData->camera.camera.pos.y--;
                    self->gameData->camera.velocity.y--;
                }
            }
            else
            {
                self->updateFunction = NULL;
                tData->executeOnArrival(self);
                return;
            }
        }
        if (sqMagVec2d(ToFrom) > (tData->speed >> DECIMAL_BITS) * (tData->speed >> DECIMAL_BITS))
        {
            fastNormVec(&ToFrom.x, &ToFrom.y);
            ToFrom   = mulVec2d(ToFrom, tData->speed >> DECIMAL_BITS);
            ToFrom.x = ToFrom.x >> 7;
            ToFrom.y = ToFrom.y >> 7;
        }
        self->pos         = addVec2d(self->pos, ToFrom);
        vec_t previousPos = self->gameData->camera.camera.pos;
        self->gameData->camera.camera.pos
            = (vec_t){(self->pos.x >> DECIMAL_BITS) - 140, (self->pos.y >> DECIMAL_BITS) - 120};
        self->gameData->camera.velocity
            = addVec2d(self->gameData->camera.velocity, subVec2d(self->gameData->camera.camera.pos, previousPos));
    }
}

void bb_updateFlame(bb_entity_t* self)
{
    if (self->currentAnimationFrame > 2)
    {
        if (bb_randomInt(0, 1))
        {
            int newFrame = 0;
            while (bb_randomInt(0, 1) && newFrame < self->currentAnimationFrame - 1)
            {
                newFrame++;
            }
            self->animationTimer        = newFrame;
            self->currentAnimationFrame = newFrame;
        }
    }
}

void bb_updateCharacterTalk(bb_entity_t* self)
{
    bb_dialogueData_t* dData = (bb_dialogueData_t*)self->data;

    dData->blinkTimer += 3;

    if (dData->offsetY < 0 && dData->curString < dData->numStrings)
    {
        dData->offsetY += 3;
    }
    else if (dData->curString >= dData->numStrings)
    {
        dData->offsetY -= 3;
        if (dData->offsetY <= -240)
        {
            dData->endDialogueCB(self);
            bb_destroyEntity(self, false);
            return;
        }
    }
    else
    {
        if (dData->curString < 0)
        {
            dData->curString = 0;
        }

        if (self->gameData->btnDownState & PB_A)
        {
            dData->curString++;
            if (dData->curString < dData->numStrings)
            {
                dData->loadedIdx = bb_randomInt(0, 6);
                char wsg_name[strlen("ovo-talk-") + 9]; // 6 extra characters makes room for up to a 2 digit number +
                                                       // ".wsg" + null terminator ('\0')
                snprintf(wsg_name, sizeof(wsg_name), "%s%d.wsg", "ovo_talk", dData->loadedIdx);
                freeWsg(&dData->sprite);
                loadWsg(wsg_name, &dData->sprite, true); // TODO inplace this, global decoder

                midiPlayer_t* bgm = globalMidiPlayerGet(MIDI_BGM);
                // Play a random note within an octave at half velocity on channel 1
                int deepBlueseyPitches[] = {31, 34, 36, 37, 38, 41, 43, 54, 55, 50};
                uint8_t pitch            = bb_randomInt(0, 9);
                midiNoteOn(bgm, 12, deepBlueseyPitches[pitch], 0x40);
                midiNoteOff(bgm, 12, deepBlueseyPitches[pitch], 0x7F);
            }
        }
    }
}

void bb_updateAttachmentArm(bb_entity_t* self)
{
    if (self->gameData->entityManager.playerEntity == NULL)
    {
        // this is for when garbotnik dies.
        bb_destroyEntity(self, false);
        return;
    }

    bb_attachmentArmData_t* aData = (bb_attachmentArmData_t*)self->data;
    self->pos                     = aData->rocket->pos;
    self->pos.y -= 29 << DECIMAL_BITS; // 67 is ok
    if (aData->angle > 180 << DECIMAL_BITS)
    {
        aData->angle -= 1 << DECIMAL_BITS;
    }
    if (aData->angle >= 359 << DECIMAL_BITS)
    {
        bb_destroyEntity(self->gameData->entityManager.playerEntity, false);
        self->gameData->entityManager.playerEntity = NULL;
        self->gameData->entityManager.viewEntity   = aData->rocket;
        aData->rocket->currentAnimationFrame       = 0;

<<<<<<< HEAD
        bb_rocketData_t* rData =  heap_caps_calloc(1, sizeof(bb_rocketData_t), MALLOC_CAP_SPIRAM);
=======
        bb_rocketData_t* rData = HEAP_CAPS_CALLOC_DBG(1, sizeof(bb_rocketData_t), MALLOC_CAP_SPIRAM);
>>>>>>> 28b2e00f

        rData->flame
            = bb_createEntity(&(self->gameData->entityManager), LOOPING_ANIMATION, false, FLAME_ANIM, 6,
                              aData->rocket->pos.x >> DECIMAL_BITS, aData->rocket->pos.y >> DECIMAL_BITS, true, false);

        rData->flame->updateFunction = &bb_updateFlame;
        bb_setData(aData->rocket, rData, ROCKET_DATA);
        aData->rocket->updateFunction = &bb_updateRocketLiftoff;

        bb_destroyEntity(self, false);
    }
}

void bb_updateGameOver(bb_entity_t* self)
{
    if (self->gameData->btnDownState & PB_A)
    {
        if (self->currentAnimationFrame == 0)
        {
            self->currentAnimationFrame++;
        }
        else
        {
            bb_destroyEntity(self->gameData->entityManager.playerEntity, false);
            self->gameData->entityManager.playerEntity = NULL;

            self->gameData->entityManager.activeBooster->currentAnimationFrame++;

            // get the current booster idx
            int i = 0;
            while (i < 3)
            {
                if (self->gameData->entityManager.boosterEntities[i] != NULL)
                {
                    self->gameData->entityManager.boosterEntities[i] = NULL;
                    break;
                }
                i++;
            }

            self->gameData->entityManager.activeBooster = NULL;
            i++;
            if (i == 3)
            {
                // IDK it is really really game over here.
                printf("finish me\n");
            }
            else
            {
                self->gameData->entityManager.activeBooster = self->gameData->entityManager.boosterEntities[i];

                bb_destroyEntity(self, false);
            }
        }
    }
}

void bb_drawGarbotnikFlying(bb_entityManager_t* entityManager, rectangle_t* camera, bb_entity_t* self)
{
    if (GARBOTNIK_DATA != self->dataType)
    {
        return;
    }

    bb_garbotnikData_t* gData = (bb_garbotnikData_t*)self->data;

    int16_t xOff = (self->pos.x >> DECIMAL_BITS) - entityManager->sprites[self->spriteIndex].originX - camera->pos.x;
    int16_t yOff = (self->pos.y >> DECIMAL_BITS) - entityManager->sprites[self->spriteIndex].originY - camera->pos.y;

    // Draw garbotnik
    if (gData->yaw.x < -1400)
    {
        drawWsgSimple(&entityManager->sprites[self->spriteIndex].frames[0], xOff, yOff);
    }
    else if (gData->yaw.x < -400)
    {
        drawWsgSimple(&entityManager->sprites[self->spriteIndex].frames[1], xOff, yOff);
    }
    else if (gData->yaw.x < 400)
    {
        drawWsgSimple(&entityManager->sprites[self->spriteIndex].frames[2], xOff, yOff);
    }
    else if (gData->yaw.x < 1400)
    {
        drawWsg(&entityManager->sprites[self->spriteIndex].frames[1], xOff, yOff, true, false, 0);
    }
    else
    {
        drawWsg(&entityManager->sprites[self->spriteIndex].frames[0], xOff, yOff, true, false, 0);
    }

    if (gData->touching)
    {
        xOff += entityManager->sprites[self->spriteIndex].originX;
        yOff += entityManager->sprites[self->spriteIndex].originY;
        int32_t x;
        int32_t y;
        getTouchCartesian(gData->phi, gData->r, &x, &y);
        drawLineFast(xOff, yOff, xOff + (x - 511) / 5, yOff - (y - 511) / 5, c305);
    }

    char harpoonText[13]; // 13 characters makes room for up to a 3 digit number + " harpooons" + null
                          // terminator ('\0')
    snprintf(harpoonText, sizeof(harpoonText), "%d harpoons", gData->numHarpoons);

    int32_t tWidth = textWidth(&self->gameData->font, harpoonText);
    drawText(&self->gameData->font, c344, harpoonText, TFT_WIDTH - tWidth - 30,
             TFT_HEIGHT - self->gameData->font.height - 3);
    drawText(&self->gameData->font, c223, harpoonText, TFT_WIDTH - tWidth - 30,
             TFT_HEIGHT - self->gameData->font.height - 2);
}

void bb_drawHarpoon(bb_entityManager_t* entityManager, rectangle_t* camera, bb_entity_t* self)
{
    int16_t xOff = (self->pos.x >> DECIMAL_BITS) - camera->pos.x;
    int16_t yOff = (self->pos.y >> DECIMAL_BITS) - camera->pos.y;

    bb_projectileData_t* pData = (bb_projectileData_t*)self->data;

    vecFl_t floatVel = {(float)pData->vel.x, (float)pData->vel.y};

    int16_t angle = (int16_t)(atan2f(floatVel.y, floatVel.x) * (180.0 / M_PI));
    angle += 180;
    while (angle < 0)
    {
        angle += 360;
    }
    while (angle > 359)
    {
        angle -= 360;
    }

    floatVel = normVecFl2d(floatVel);

    int16_t xOff2 = xOff - floatVel.x * 25;
    int16_t yOff2 = yOff - floatVel.y * 25;

    drawLineFast(xOff, yOff - 1, xOff2, yOff2 - 1, c455);
    drawLineFast(xOff, yOff, xOff2, yOff2, c123);
    drawLineFast(xOff, yOff + 1, xOff2, yOff2 + 1, c011);

    drawWsg(&entityManager->sprites[self->spriteIndex].frames[self->currentAnimationFrame],
            xOff - entityManager->sprites[self->spriteIndex].originX,
            yOff - entityManager->sprites[self->spriteIndex].originY, false, false, angle);
}

void bb_drawStuckHarpoon(bb_entityManager_t* entityManager, rectangle_t* camera, bb_entity_t* self)
{
    int16_t xOff = (self->pos.x >> DECIMAL_BITS) - camera->pos.x;
    int16_t yOff = (self->pos.y >> DECIMAL_BITS) - camera->pos.y;

    vecFl_t floatVel = ((bb_stuckHarpoonData_t*)self->data)->floatVel;

    drawLineFast(xOff, yOff, xOff - floatVel.x * 20, yOff - floatVel.y * 20, c112);
    drawLineFast(xOff, yOff - 1, xOff - floatVel.x * 20, yOff - floatVel.y * 20 - 1, c344);
}

void bb_drawEggLeaves(bb_entityManager_t* entityManager, rectangle_t* camera, bb_entity_t* self)
{
    int16_t xOff = (self->pos.x >> DECIMAL_BITS) - entityManager->sprites[self->spriteIndex].originX - camera->pos.x;
    int16_t yOff = (self->pos.y >> DECIMAL_BITS) - entityManager->sprites[self->spriteIndex].originY - camera->pos.y;

    drawWsgSimple(&entityManager->sprites[self->spriteIndex].frames[((bb_eggLeavesData_t*)self->data)->brightness],
                  xOff, yOff);
}

void bb_drawEgg(bb_entityManager_t* entityManager, rectangle_t* camera, bb_entity_t* self)
{
    int16_t xOff = (self->pos.x >> DECIMAL_BITS) - entityManager->sprites[self->spriteIndex].originX - camera->pos.x;
    int16_t yOff = (self->pos.y >> DECIMAL_BITS) - entityManager->sprites[self->spriteIndex].originY - camera->pos.y;

    drawWsgSimple(&entityManager->sprites[self->spriteIndex].frames[((bb_eggData_t*)self->data)->stimulation / 120],
                  xOff, yOff);
}

void bb_drawMenu(bb_entityManager_t* entityManager, rectangle_t* camera, bb_entity_t* self)
{
    int16_t xDrawPos
        = (self->pos.x >> DECIMAL_BITS) - entityManager->sprites[self->spriteIndex].originX - camera->pos.x;

    int32_t yDrawPosFront
        = (self->pos.y >> DECIMAL_BITS) - entityManager->sprites[self->spriteIndex].originY - camera->pos.y;
    int32_t YDrawPosBack = yDrawPosFront - yDrawPosFront / 3;
    int32_t YDrawPosMid  = yDrawPosFront - yDrawPosFront / 2;

    // Background
    drawWsgSimple(&entityManager->sprites[BB_MENU].frames[0], xDrawPos, YDrawPosBack);
    // Text
    drawWsgSimple(&entityManager->sprites[BB_MENU].frames[1], xDrawPos + 14, YDrawPosMid + 28);
    // Midground
    drawWsgSimple(&entityManager->sprites[BB_MENU].frames[2], xDrawPos, yDrawPosFront);
}

void bb_drawMenuForeground(bb_entityManager_t* entityManager, rectangle_t* camera, bb_entity_t* self)
{
    int16_t xDrawPos
        = (self->pos.x >> DECIMAL_BITS) - entityManager->sprites[self->spriteIndex].originX - camera->pos.x;

    int32_t yDrawPosFront
        = (self->pos.y >> DECIMAL_BITS) - entityManager->sprites[self->spriteIndex].originY - camera->pos.y;
    // Foreground
    drawWsgSimple(&entityManager->sprites[BB_MENU].frames[3], xDrawPos, yDrawPosFront + 97);
}

void bb_drawStar(bb_entityManager_t* entityManager, rectangle_t* camera, bb_entity_t* self)
{
    int32_t xDrawPos = (self->pos.x >> DECIMAL_BITS) - camera->pos.x;
    // xDrawPos =  xDrawPos - xDrawPos/sData->parallaxDenominator;
    int32_t yDrawPos = (self->pos.y >> DECIMAL_BITS) - camera->pos.y;
    // yDrawPos =  yDrawPos - yDrawPos/sData->parallaxDenominator;
    drawLineFast(xDrawPos, yDrawPos, xDrawPos, yDrawPos, c555);
}

void bb_drawNothing(bb_entityManager_t* entityManager, rectangle_t* camera, bb_entity_t* self)
{
    // Do nothing lol
}

void bb_drawMenuBug(bb_entityManager_t* entityManager, rectangle_t* camera, bb_entity_t* self)
{
    bb_menuBugData_t* mbData = (bb_menuBugData_t*)self->data;
    int16_t xOff = (self->pos.x >> DECIMAL_BITS) - entityManager->sprites[self->spriteIndex].originX - camera->pos.x;
    int16_t yOff = (self->pos.y >> DECIMAL_BITS) - entityManager->sprites[self->spriteIndex].originY - camera->pos.y;

    uint8_t brightness = abs((self->pos.x >> DECIMAL_BITS) - (entityManager->viewEntity->pos.x >> DECIMAL_BITS));
    brightness         = (140 - brightness) / 23;
    brightness         = brightness > 5 ? 5 : brightness;

    drawWsg(&entityManager->sprites[self->spriteIndex].frames[brightness + self->currentAnimationFrame * 6], xOff, yOff,
            mbData->xVel < 0, false, 0);
}

void bb_drawCharacterTalk(bb_entityManager_t* entityManager, rectangle_t* camera, bb_entity_t* self)
{
    bb_dialogueData_t* dData = (bb_dialogueData_t*)self->data;

    drawWsgSimple(&dData->sprite, 0, -dData->offsetY);

    if(dData->blinkTimer > 0)
    {
        drawWsgSimple(&dData->spriteNext, 258, -dData->offsetY + 170);
    }

    if (dData->curString >= 0 && dData->curString < dData->numStrings)
    {
        drawText(&self->gameData->font, c344, dData->character, 13, 152);

        int16_t xOff = 13;
        int16_t yOff = 177;
        drawTextWordWrap(&self->gameData->font, c344, dData->strings[dData->curString], &xOff, &yOff, 253, 238);
    }
}

void bb_drawSimple(bb_entityManager_t* entityManager, rectangle_t* camera, bb_entity_t* self)
{
    drawWsgSimple(&entityManager->sprites[self->spriteIndex].frames[self->currentAnimationFrame],
                  -entityManager->sprites[self->spriteIndex].originX,
                  0 - entityManager->sprites[self->spriteIndex].originY);
}

void bb_drawAttachmentArm(bb_entityManager_t* entityManager, rectangle_t* camera, bb_entity_t* self)
{
    bb_attachmentArmData_t* aData = (bb_attachmentArmData_t*)self->data;
    drawWsg(&entityManager->sprites[self->spriteIndex].frames[self->currentAnimationFrame],
            (self->pos.x >> DECIMAL_BITS) - entityManager->sprites[self->spriteIndex].originX - camera->pos.x - 17,
            (self->pos.y >> DECIMAL_BITS) - entityManager->sprites[self->spriteIndex].originY - camera->pos.y + 14,
            false, false, (int16_t)aData->angle >> DECIMAL_BITS);
}

void bb_onCollisionHarpoon(bb_entity_t* self, bb_entity_t* other, bb_hitInfo_t* hitInfo)
{
    bb_projectileData_t* pData = (bb_projectileData_t*)self->data;
    bb_bugData_t* bData        = (bb_bugData_t*)other->data;
    // pause the harpoon animation as the tip will no longer even be rendered.
    self->paused = true;

    // Bug got stabbed
    bData->health -= 20;
    if (bData->health < 0)
    {
        midiPlayer_t* sfx = soundGetPlayerSfx();
        midiPlayerReset(sfx);
        soundPlaySfx(&self->gameData->sfxDirt, 0);

        bData->health               = 0;
        other->paused               = true;
        bb_physicsData_t* physData  = heap_caps_calloc(1, sizeof(bb_physicsData_t), MALLOC_CAP_SPIRAM);
        physData->vel               = divVec2d(pData->vel, 2);
        physData->bounceNumerator   = 2; // 66% bounce
        physData->bounceDenominator = 3;
        bb_setData(other, physData, PHYSICS_DATA);
        other->updateFunction = bb_updatePhysicsObject;
    }
    vecFl_t floatVel              = {(float)pData->vel.x, (float)pData->vel.y};
    bb_stuckHarpoonData_t* shData = heap_caps_calloc(1, sizeof(bb_stuckHarpoonData_t), MALLOC_CAP_SPIRAM);
    shData->parent                = other;
    shData->offset                = subVec2d(self->pos, other->pos);
    shData->floatVel              = normVecFl2d(floatVel);
    bb_setData(self, shData, STUCK_HARPOON_DATA);

    bb_clearCollisions(self, false);

    self->updateFunction = bb_updateStuckHarpoon;
    self->drawFunction   = bb_drawStuckHarpoon;
}

void bb_onCollisionSimple(bb_entity_t* self, bb_entity_t* other, bb_hitInfo_t* hitInfo)
{
    bb_garbotnikData_t* gData = (bb_garbotnikData_t*)other->data;
    other->pos.x              = hitInfo->pos.x + hitInfo->normal.x * other->halfWidth;
    other->pos.y              = hitInfo->pos.y + hitInfo->normal.y * other->halfHeight;
    if (hitInfo->normal.x == 0)
    {
        gData->vel.y = 0;
    }
    else
    {
        gData->vel.x = 0;
    }
}

void bb_onCollisionHeavyFalling(bb_entity_t* self, bb_entity_t* other, bb_hitInfo_t* hitInfo)
{
    bb_onCollisionSimple(self, other, hitInfo);
    bb_garbotnikData_t* gData = (bb_garbotnikData_t*)other->data;
    if (hitInfo->normal.y == 1)
    {
        gData->gettingCrushed = true;
    }
}

void bb_onCollisionCarIdle(bb_entity_t* self, bb_entity_t* other, bb_hitInfo_t* hitInfo)
{
    bb_onCollisionSimple(self, other, hitInfo);
    if (bb_createEntity(&self->gameData->entityManager, LOOPING_ANIMATION, false, BB_CAR_ACTIVE, 6,
                        self->pos.x >> DECIMAL_BITS, self->pos.y >> DECIMAL_BITS, false, false)
        != NULL)
    {
        bb_destroyEntity(self, false);
    }
}

void bb_onCollisionAttachmentArm(bb_entity_t* self, bb_entity_t* other, bb_hitInfo_t* hitInfo)
{
    bb_attachmentArmData_t* aData = (bb_attachmentArmData_t*)self->data;
    aData->angle += 18;
}

void bb_startGarbotnikIntro(bb_entity_t* self)
{
    // load all the tile sprites now that menu sprites where unloaded and camera motion has stopped.
    bb_loadWsgs(&self->gameData->tilemap);

    bb_entity_t* ovo
        = bb_createEntity(&self->gameData->entityManager, NO_ANIMATION, true, OVO_TALK, 1,
                          self->gameData->camera.camera.pos.x, self->gameData->camera.camera.pos.y, true, true);

    bb_dialogueData_t* dData = bb_createDialogueData(29); // 29

    strncpy(dData->character, "Dr. Ovo", sizeof(dData->character) - 1);
    dData->character[sizeof(dData->character) - 1] = '\0';

    bb_setCharacterLine(dData, 0, "Holy bug farts!\0");
    bb_setCharacterLine(dData, 1, "After I marketed the chilidog car freshener at MAGFest,\0");
    bb_setCharacterLine(dData, 2, "Garbotnik Industries' stock went up by 6,969%!\0"); // V longest possible string here
    bb_setCharacterLine(dData, 3, "I'm going to use my time machine\0");
    bb_setCharacterLine(dData, 4, "to steal the next big-selling trinket from the future now.\0");
    bb_setCharacterLine(dData, 5, "That will floor all my stakeholders and make me UNDEFINED money!\0");
    bb_setCharacterLine(dData, 6, "With that kind of cash, I can recruit 200 professional bassoon players\0");
    bb_setCharacterLine(dData, 7, "to the MAGFest Community Orchestra.\0");
    bb_setCharacterLine(dData, 8, "I'm so hyped to turn on my time machine for the first time!\0");
    bb_setCharacterLine(dData, 9, "Everything's in order.\0");
    bb_setCharacterLine(dData, 10, "Even Pango can't stop me!\0");
    bb_setCharacterLine(dData, 11, "I just have to attach the chaos orb right here.\0");
    bb_setCharacterLine(dData, 12, "Where did I put that core?\0");
    bb_setCharacterLine(dData, 13, "hmmm...\0");
    bb_setCharacterLine(dData, 14, "What about in the freezer?\0");
    bb_setCharacterLine(dData, 15, "I've checked every inch of the death dumpster.\0");
    bb_setCharacterLine(dData, 16, "Glitch my circuits!\0");
    bb_setCharacterLine(dData, 17, "It must have gone out with the trash last Wednesday.\0");
    bb_setCharacterLine(dData, 18, "Can I get an F in the chat?\0");
    bb_setCharacterLine(dData, 19, "...\0");
    bb_setCharacterLine(dData, 20, "The chaos orb is three times denser than a black hole.\0");
    bb_setCharacterLine(dData, 21, "Well if Garbotnik Sanitation Industries took it to the landfill,\0");
    bb_setCharacterLine(dData, 22, "then it is definitely at the VERY BOTTOM of the dump.\0");
    bb_setCharacterLine(dData, 23, "Not a problem.\0");
    bb_setCharacterLine(dData, 24, "We have the technology to retrieve it.\0");
    bb_setCharacterLine(dData, 25, "Safety first.\0");
    bb_setCharacterLine(dData, 26, "I've activated my cloning machine up here\0");
    bb_setCharacterLine(dData, 27, "in case I should perish on that nuclear wasteland.\0");
    bb_setCharacterLine(dData, 28, "YOLO!\0");

    dData->curString = -1;

    dData->endDialogueCB = &bb_afterGarbotnikIntro;

    bb_setData(ovo, dData, DIALOGUE_DATA);
}

void bb_startGarbotnikLandingTalk(bb_entity_t* self)
{
    bb_garbotnikData_t* gData = (bb_garbotnikData_t*)self->data;

    bb_entity_t* ovo
        = bb_createEntity(&self->gameData->entityManager, NO_ANIMATION, true, OVO_TALK, 1,
                          self->gameData->camera.camera.pos.x, self->gameData->camera.camera.pos.y, true, true);

    bb_dialogueData_t* dData = bb_createDialogueData(1);

    strncpy(dData->character, "Dr. Ovo", sizeof(dData->character) - 1);
    dData->character[sizeof(dData->character) - 1] = '\0';

    int16_t phraseIdx = 0;
    int16_t arraySize = sizeof(gData->landingPhrases) / sizeof(gData->landingPhrases[0]);
    while (gData->landingPhrases[phraseIdx] == -1)
    {
        if (phraseIdx == arraySize - 1)
        {
            // We've reached the end of saying everything.
            // create sequential numbers of all phrase indices
            for (int16_t i = 0; i < arraySize; i++)
                gData->landingPhrases[i] = i;
            // shuffle the array
            for (int16_t i = arraySize - 1; i > 0; i--)
            {
                int16_t j                = (int16_t)(bb_randomInt(0, INT_MAX) % (i + 1));
                int16_t temp             = gData->landingPhrases[i];
                gData->landingPhrases[i] = gData->landingPhrases[j];
                gData->landingPhrases[j] = temp;
            }
            phraseIdx = 0;
        }
        else
        {
            phraseIdx++;
        }
    }
    switch (gData->landingPhrases[phraseIdx])
    {
        case 0:
        {
            // Max dialogue string roughly: here----V
            bb_setCharacterLine(dData, 0, "Ah, sweet stench! How I've longed for your orlfactory embrace.\0");
            break;
        }
        case 1:
        {
            bb_setCharacterLine(dData, 0, "Tonight's special: Beetle Bruschetta with a side of centipede salad!\0");
            break;
        }
        case 2:
        {
            bb_setCharacterLine(dData, 0, "Another day, another dump full of delectable delights!\0");
            break;
        }
        case 3:
        {
            bb_setCharacterLine(dData, 0, "Step aside, garbage! The doctor is in!\0");
            break;
        }
        case 4:
        {
            bb_setCharacterLine(dData, 0, "I must find that chaos core at all costs!\0");
            break;
        }
        default:
        {
            break;
        }
    }

    dData->curString     = -1;
    dData->endDialogueCB = &bb_afterGarbotnikLandingTalk;

    bb_setData(ovo, dData, DIALOGUE_DATA);
}

void bb_startGarbotnikCloningTalk(bb_entity_t* self)
{
    bb_entity_t* ovo
        = bb_createEntity(&self->gameData->entityManager, NO_ANIMATION, true, OVO_TALK, 1, 0, 0, true, true);

    bb_dialogueData_t* dData = bb_createDialogueData(2); // 29

    strncpy(dData->character, "Dr. Ovo", sizeof(dData->character) - 1);
    dData->character[sizeof(dData->character) - 1] = '\0';

    bb_setCharacterLine(dData, 0, "I'm feeling fresh, baby!"); // V longest possible string here
    bb_setCharacterLine(dData, 1, "It was a good move taking omega3 fish oils before backing up my brain.\0");

    dData->curString = -1;

    dData->endDialogueCB = &bb_afterGarbotnikIntro;

    bb_setData(ovo, dData, DIALOGUE_DATA);
}

void bb_startGarbotnikEggTutorialTalk(bb_entity_t* self)
{
    bb_entity_t* ovo
        = bb_createEntity(&self->gameData->entityManager, NO_ANIMATION, true, OVO_TALK, 1,
                          self->gameData->camera.camera.pos.x, self->gameData->camera.camera.pos.y, true, true);

    bb_dialogueData_t* dData = bb_createDialogueData(2);

    strncpy(dData->character, "Dr. Ovo", sizeof(dData->character) - 1);
    dData->character[sizeof(dData->character) - 1] = '\0';

    // Max dialogue string roughly:                                                                         here----V
    bb_setCharacterLine(dData, 0, "Oooey Gooey! Look at that dark gelatinous mass!\0");
    bb_setCharacterLine(dData, 1, "I can use the directional buttons on my swadge to fly over there.\0");

    dData->curString     = -1;
    dData->endDialogueCB = &bb_afterGarbotnikEggTutorialTalk;

    bb_setData(ovo, dData, DIALOGUE_DATA);
}

void bb_startGarbotnikFuelTutorialTalk(bb_entity_t* self)
{
    bb_destroyEntity(self->gameData->entityManager.viewEntity, false);
    self->gameData->entityManager.viewEntity = self->gameData->entityManager.playerEntity;

    bb_entity_t* ovo
        = bb_createEntity(&self->gameData->entityManager, NO_ANIMATION, true, OVO_TALK, 1,
                          self->gameData->camera.camera.pos.x, self->gameData->camera.camera.pos.y, true, true);

    bb_dialogueData_t* dData = bb_createDialogueData(4);

    strncpy(dData->character, "Dr. Ovo", sizeof(dData->character) - 1);
    dData->character[sizeof(dData->character) - 1] = '\0';

    // Max dialogue string roughly:                                                                         here----V
    bb_setCharacterLine(dData, 0, "When I travel away from the booster,\0");
    bb_setCharacterLine(dData, 1, "I've got to keep an eye on my fuel level at all times.\0");
    bb_setCharacterLine(dData, 2, "Sit back atop the booster before all the lights\0");
    bb_setCharacterLine(dData, 3, "around the outside of the swadge turn off.\0");

    dData->curString     = -1;
    dData->endDialogueCB = &bb_afterGarbotnikFuelTutorialTalk;

    bb_setData(ovo, dData, DIALOGUE_DATA);
}

void bb_afterGarbotnikFuelTutorialTalk(bb_entity_t* self)
{
    self->gameData->isPaused = false;
}

void bb_afterGarbotnikEggTutorialTalk(bb_entity_t* self)
{
    bb_goToData* tData = (bb_goToData*)self->gameData->entityManager.viewEntity->data;
    tData->tracking    = self->gameData->entityManager.playerEntity;
    tData->midPointSqDist
        = sqMagVec2d(divVec2d((vec_t){(tData->tracking->pos.x >> DECIMAL_BITS)
                                          - (self->gameData->entityManager.viewEntity->pos.x >> DECIMAL_BITS),
                                      (tData->tracking->pos.y >> DECIMAL_BITS)
                                          - (self->gameData->entityManager.viewEntity->pos.y >> DECIMAL_BITS)},
                              2));

    tData->executeOnArrival = &bb_startGarbotnikFuelTutorialTalk;

    self->gameData->entityManager.viewEntity->updateFunction = &bb_updatePOI;
}

void bb_afterGarbotnikIntro(bb_entity_t* self)
{
    for (int i = 0; i < 3; i++)
    {
        if (self->gameData->entityManager.boosterEntities[i] != NULL)
        {
            self->gameData->entityManager.activeBooster = self->gameData->entityManager.boosterEntities[i];

            bb_goToData* tData = (bb_goToData*)self->gameData->entityManager.viewEntity->data;
            tData->tracking    = self->gameData->entityManager.activeBooster;
            tData->midPointSqDist
                = sqMagVec2d(divVec2d((vec_t){(tData->tracking->pos.x >> DECIMAL_BITS)
                                                  - (self->gameData->entityManager.viewEntity->pos.x >> DECIMAL_BITS),
                                              (tData->tracking->pos.y >> DECIMAL_BITS)
                                                  - (self->gameData->entityManager.viewEntity->pos.y >> DECIMAL_BITS)},
                                      2));

            tData->executeOnArrival = &bb_deployBooster;

            self->gameData->entityManager.viewEntity->updateFunction = &bb_updatePOI;

            return;
        }
    }
}

void bb_afterGarbotnikLandingTalk(bb_entity_t* self)
{
    bb_setupMidi();
    globalMidiPlayerPlaySong(&self->gameData->bgm, MIDI_BGM);

    for (uint8_t i = 0; i < MAX_ENTITIES; i++)
    {
        bb_entity_t* curEntity = &self->gameData->entityManager.entities[i];
        if (curEntity->spriteIndex == EGG_LEAVES)
        {
            self->gameData->entityManager.viewEntity
                = bb_createEntity(&(self->gameData->entityManager), NO_ANIMATION, true, NO_SPRITE_POI, 1,
                                  (self->gameData->entityManager.playerEntity->pos.x >> DECIMAL_BITS),
                                  (self->gameData->entityManager.playerEntity->pos.y >> DECIMAL_BITS), true, false);
            bb_goToData* tData = (bb_goToData*)self->gameData->entityManager.viewEntity->data;
            tData->tracking    = curEntity;

            tData->midPointSqDist
                = sqMagVec2d(divVec2d((vec_t){(tData->tracking->pos.x >> DECIMAL_BITS)
                                                  - (self->gameData->entityManager.viewEntity->pos.x >> DECIMAL_BITS),
                                              (tData->tracking->pos.y >> DECIMAL_BITS)
                                                  - (self->gameData->entityManager.viewEntity->pos.y >> DECIMAL_BITS)},
                                      2));
            tData->executeOnArrival                                  = &bb_startGarbotnikEggTutorialTalk;
            self->gameData->entityManager.viewEntity->updateFunction = &bb_updatePOI;
        }
    }
}

void bb_deployBooster(bb_entity_t* self) // separates from the death dumpster in orbit.
{
    bb_destroyEntity(self->gameData->entityManager.viewEntity, false);
    self->gameData->entityManager.viewEntity = self->gameData->entityManager.activeBooster;

    bb_rocketData_t* rData = (bb_rocketData_t*)self->gameData->entityManager.activeBooster->data;
    bb_destroyEntity(rData->flame, false);
    rData->flame = NULL;

    self->gameData->entityManager.activeBooster->updateFunction = &bb_updateRocketLanding;
}

void bb_crumbleDirt(bb_entity_t* self, uint8_t gameFramesPerAnimationFrame, uint8_t tile_i, uint8_t tile_j,
                    bool zeroHealth)
{
    // Create a crumble animation
    bb_createEntity(&(self->gameData->entityManager), ONESHOT_ANIMATION, false, CRUMBLE_ANIM,
                    gameFramesPerAnimationFrame, tile_i * TILE_SIZE + HALF_TILE, tile_j * TILE_SIZE + HALF_TILE, false,
                    false);

    // Play sfx
    midiPlayer_t* sfx = soundGetPlayerSfx();
    midiPlayerReset(sfx);
    soundPlaySfx(&self->gameData->sfxBump, 0);

    if (zeroHealth)
    {
        if (self->gameData->tilemap.fgTiles[tile_i][tile_j].embed == EGG_EMBED)
        {
            vec_t tilePos = {.x = tile_i * TILE_SIZE + HALF_TILE, .y = tile_j * TILE_SIZE + HALF_TILE};
            // create a bug
            bb_entity_t* bug = bb_createEntity(&self->gameData->entityManager, LOOPING_ANIMATION, false,
                                               bb_randomInt(8, 13), 1, tilePos.x, tilePos.y, false, false);
            if (bug != NULL)
            {
                if (self->gameData->tilemap.fgTiles[tile_i][tile_j].entity != NULL)
                {
                    bb_entity_t* egg
                        = ((bb_eggLeavesData_t*)(self->gameData->tilemap.fgTiles[tile_i][tile_j].entity->data))->egg;
                    if (egg != NULL)
                    {
                        // destroy the egg
                        bb_destroyEntity(egg, false);
                    }
                    // destroy this (eggLeaves)
                    bb_destroyEntity(self->gameData->tilemap.fgTiles[tile_i][tile_j].entity, false);
                }
                self->gameData->tilemap.fgTiles[tile_i][tile_j].embed = NOTHING_EMBED;
            }
        }
    }
}

bb_dialogueData_t* bb_createDialogueData(uint8_t numStrings)
{
<<<<<<< HEAD
    bb_dialogueData_t* dData = heap_caps_calloc(1, sizeof(bb_dialogueData_t), MALLOC_CAP_SPIRAM);
    dData->numStrings = numStrings;
    dData->offsetY = -240;
    dData->loadedIdx = bb_randomInt(0,7);
=======
    bb_dialogueData_t* dData = HEAP_CAPS_CALLOC_DBG(1, sizeof(bb_dialogueData_t), MALLOC_CAP_SPIRAM);
    dData->numStrings        = numStrings;
    dData->offsetY           = -240;
    dData->loadedIdx         = bb_randomInt(0, 6);
>>>>>>> 28b2e00f
    char wsg_name[strlen("ovo_talk") + 9]; // 6 extra characters makes room for up to a 2 digit number + ".wsg" + null
                                           // terminator ('\0')
    snprintf(wsg_name, sizeof(wsg_name), "%s%d.wsg", "ovo_talk", dData->loadedIdx);
<<<<<<< HEAD
    loadWsg(wsg_name, &dData->sprite, true); // TODO inplace this, global decoder
=======
    loadWsg(wsg_name, &dData->sprite, true);
    loadWsg("dialogue_next.wsg\0", &dData->spriteNext, true);
>>>>>>> 28b2e00f

    dData->strings = heap_caps_calloc(numStrings, sizeof(char*), MALLOC_CAP_SPIRAM);
    return dData;
}

void bb_setCharacterLine(bb_dialogueData_t* dData, uint8_t index, const char* str)
{
    dData->strings[index] = heap_caps_calloc(strlen(str) + 1, sizeof(char), MALLOC_CAP_SPIRAM);
    strcpy(dData->strings[index], str);
}

void bb_freeDialogueData(bb_dialogueData_t* dData)
{
<<<<<<< HEAD
    for (int i = 0; i < dData->numStrings; i++) {
        heap_caps_free(dData->strings[i]);  // Free each string
    }
    heap_caps_free(dData->strings);         // Free the array of string pointers
    heap_caps_free(dData);                  // Free the struct itself
=======
    for (int i = 0; i < dData->numStrings; i++)
    {
        FREE_DBG(dData->strings[i]); // Free each string
    }
    FREE_DBG(dData->strings); // Free the array of string pointers
    FREE_DBG(dData);          // Free the struct itself
>>>>>>> 28b2e00f
}<|MERGE_RESOLUTION|>--- conflicted
+++ resolved
@@ -133,14 +133,9 @@
 
             if (rData->flame->currentAnimationFrame == 0)
             {
-<<<<<<< HEAD
-                //animation has played through back to 0
-                bb_heavyFallingData_t* hData = heap_caps_calloc(1, sizeof(bb_heavyFallingData_t), MALLOC_CAP_SPIRAM);
-=======
                 // animation has played through back to 0
                 bb_heavyFallingData_t* hData
                     = HEAP_CAPS_CALLOC_DBG(1, sizeof(bb_heavyFallingData_t), MALLOC_CAP_SPIRAM);
->>>>>>> 28b2e00f
                 hData->yVel = rData->yVel >> 2;
                 bb_destroyEntity(rData->flame, false);
                 bb_setData(self, hData, HEAVY_FALLING_DATA);
@@ -352,12 +347,7 @@
     // converting microseconds to milliseconds without requiring division.
     if (gData->fuel < 0)
     {
-<<<<<<< HEAD
-        
-        bb_physicsData_t* physData  = heap_caps_calloc(1, sizeof(bb_physicsData_t), MALLOC_CAP_SPIRAM);
-=======
         bb_physicsData_t* physData  = HEAP_CAPS_CALLOC_DBG(1, sizeof(bb_physicsData_t), MALLOC_CAP_SPIRAM);
->>>>>>> 28b2e00f
         physData->vel               = gData->vel;
         physData->bounceNumerator   = 1; // 25% bounce
         physData->bounceDenominator = 4;
@@ -983,21 +973,12 @@
         self->gameData->menuBug->drawFunction      = &bb_drawMenuBug;
         self->gameData->menuBug->updateFunction    = &bb_updateMenuBug;
         self->gameData->menuBug->updateFarFunction = &bb_updateFarDestroy;
-<<<<<<< HEAD
-        bb_menuBugData_t* mbData                   = heap_caps_calloc(1, sizeof(bb_menuBugData_t), MALLOC_CAP_SPIRAM);
-        mbData->xVel                               = bb_randomInt(-2, 2);
-        mbData->xVel
-            = mbData->xVel == 1 ? mbData->xVel - 1 : mbData->xVel; // So as not to match the treadmill speed exactly.
-        mbData->firstTrip                                    = true;
-        heap_caps_free(self->gameData->menuBug->data);
-=======
         bb_menuBugData_t* mbData = HEAP_CAPS_CALLOC_DBG(1, sizeof(bb_menuBugData_t), MALLOC_CAP_SPIRAM);
         mbData->xVel             = bb_randomInt(-2, 2);
         mbData->xVel
             = mbData->xVel == 1 ? mbData->xVel - 1 : mbData->xVel; // So as not to match the treadmill speed exactly.
         mbData->firstTrip = true;
         FREE_DBG(self->gameData->menuBug->data);
->>>>>>> 28b2e00f
         self->gameData->menuBug->data                        = mbData;
         self->gameData->menuBug->gameFramesPerAnimationFrame = abs(6 - mbData->xVel);
         if (mbData->xVel == 0)
@@ -1172,11 +1153,7 @@
         self->gameData->entityManager.viewEntity   = aData->rocket;
         aData->rocket->currentAnimationFrame       = 0;
 
-<<<<<<< HEAD
-        bb_rocketData_t* rData =  heap_caps_calloc(1, sizeof(bb_rocketData_t), MALLOC_CAP_SPIRAM);
-=======
         bb_rocketData_t* rData = HEAP_CAPS_CALLOC_DBG(1, sizeof(bb_rocketData_t), MALLOC_CAP_SPIRAM);
->>>>>>> 28b2e00f
 
         rData->flame
             = bb_createEntity(&(self->gameData->entityManager), LOOPING_ANIMATION, false, FLAME_ANIM, 6,
@@ -1852,26 +1829,15 @@
 
 bb_dialogueData_t* bb_createDialogueData(uint8_t numStrings)
 {
-<<<<<<< HEAD
-    bb_dialogueData_t* dData = heap_caps_calloc(1, sizeof(bb_dialogueData_t), MALLOC_CAP_SPIRAM);
-    dData->numStrings = numStrings;
-    dData->offsetY = -240;
-    dData->loadedIdx = bb_randomInt(0,7);
-=======
     bb_dialogueData_t* dData = HEAP_CAPS_CALLOC_DBG(1, sizeof(bb_dialogueData_t), MALLOC_CAP_SPIRAM);
     dData->numStrings        = numStrings;
     dData->offsetY           = -240;
     dData->loadedIdx         = bb_randomInt(0, 6);
->>>>>>> 28b2e00f
     char wsg_name[strlen("ovo_talk") + 9]; // 6 extra characters makes room for up to a 2 digit number + ".wsg" + null
                                            // terminator ('\0')
     snprintf(wsg_name, sizeof(wsg_name), "%s%d.wsg", "ovo_talk", dData->loadedIdx);
-<<<<<<< HEAD
-    loadWsg(wsg_name, &dData->sprite, true); // TODO inplace this, global decoder
-=======
     loadWsg(wsg_name, &dData->sprite, true);
     loadWsg("dialogue_next.wsg\0", &dData->spriteNext, true);
->>>>>>> 28b2e00f
 
     dData->strings = heap_caps_calloc(numStrings, sizeof(char*), MALLOC_CAP_SPIRAM);
     return dData;
@@ -1885,18 +1851,10 @@
 
 void bb_freeDialogueData(bb_dialogueData_t* dData)
 {
-<<<<<<< HEAD
-    for (int i = 0; i < dData->numStrings; i++) {
-        heap_caps_free(dData->strings[i]);  // Free each string
-    }
-    heap_caps_free(dData->strings);         // Free the array of string pointers
-    heap_caps_free(dData);                  // Free the struct itself
-=======
     for (int i = 0; i < dData->numStrings; i++)
     {
         FREE_DBG(dData->strings[i]); // Free each string
     }
     FREE_DBG(dData->strings); // Free the array of string pointers
     FREE_DBG(dData);          // Free the struct itself
->>>>>>> 28b2e00f
 }