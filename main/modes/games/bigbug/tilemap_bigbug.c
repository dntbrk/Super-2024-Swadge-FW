//==============================================================================
// Includes
//==============================================================================
#include <color_utils.h>
#include "typedef_bigbug.h"
#include "tilemap_bigbug.h"
#include "random_bigbug.h"
#include "entity_bigbug.h"
#include "lighting_bigbug.h"

//==============================================================================
// Function Prototypes
//==============================================================================

//==============================================================================
// Functions
//==============================================================================

void bb_initializeTileMap(bb_tilemap_t* tilemap, heatshrink_decoder* hsd, uint8_t* decodeSpace)
{
    wsg_t levelWsg;                           ///< A graphic representing the level data where tiles are pixels.
<<<<<<< HEAD
    loadWsgInplace("bb_level.wsg", &levelWsg, true, decodeSpace, hsd); // levelWsg only needed for this brief scope.
    bb_loadWsgs(tilemap, hsd, decodeSpace);
=======
    loadWsg("bb_level.wsg", &levelWsg, true); // levelWsg only needed for this brief scope.
>>>>>>> 28b2e00f

    // Set all the tiles
    for (int i = 0; i < TILE_FIELD_WIDTH; i++)
    {
        for (int j = 0; j < TILE_FIELD_HEIGHT; j++)
        {
            tilemap->fgTiles[i][j].x = i;
            tilemap->fgTiles[i][j].y = j;
            tilemap->fgTiles[i][j].z = 1;

            tilemap->mgTiles[i][j].x = i;
            tilemap->mgTiles[i][j].y = j;
            tilemap->mgTiles[i][j].z = 0;

            uint32_t rgbCol = paletteToRGB(levelWsg.px[(j * levelWsg.w) + i]);
            // blue value used for foreground tiles
            switch (rgbCol & 255)
            {
                case 0: // 0 in wsg land
                {
                    tilemap->fgTiles[i][j].health = 0;
                    break;
                }
                case 51: // 1 in wsg land
                {
                    tilemap->fgTiles[i][j].health = 1;
                    break;
                }
                case 102: // 2 in wsg land
                {
                    tilemap->fgTiles[i][j].health = 4;
                    break;
                }
                case 153: // 3 in wsg land
                {
                    tilemap->fgTiles[i][j].health = 10;
                    break;
                }
                case 204: // 4 in wsg land
                {
                    tilemap->fgTiles[i][j].health = 100;
                    break;
                }
                default: // shouldn't happen
                {
                    tilemap->fgTiles[i][j].health = 100;
                    break;
                }
            }

            // printf("green: %u\n", (rgbCol >> 8) & 255);
            // green value used for midground tiles
            switch ((rgbCol >> 8) & 255)
            {
                case 0: // 0 in wsg land
                {
                    tilemap->mgTiles[i][j].health = 0;
                    break;
                }
                case 255: // 5 in wsg land
                {
                    int8_t values[]               = {1, 4, 10};
                    tilemap->mgTiles[i][j].health = tilemap->fgTiles[i][j].health == 0 ? values[bb_randomInt(0, 2)]
                                                                                       : tilemap->fgTiles[i][j].health;
                    break;
                }
                default:
                {
                    break;
                }
            }

            switch ((rgbCol >> 16) & 255)
            {            // red value used for some spawns (not eggs)
                case 51: // 1 in wsg land
                {
                    tilemap->fgTiles[i][j].health = 0;
                    tilemap->fgTiles[i][j].embed  = CAR_EMBED;
                    break;
                }
                case 255: // 5 in wsg land
                {
                    tilemap->fgTiles[i][j].health = 0;
                    tilemap->fgTiles[i][j].embed  = WASHING_MACHINE_EMBED;
                    break;
                }
                default:
                {
                    tilemap->fgTiles[i][j].embed = NOTHING_EMBED;
                    break;
                }
            }
        }
    }
    freeWsg(&levelWsg);
}

void bb_loadWsgs(bb_tilemap_t* tilemap, heatshrink_decoder* hsd, uint8_t* decodeSpace)
{
    loadWsgInplace("headlampLookup.wsg", &tilemap->headlampWsg, true, decodeSpace, hsd); // 122 x 107 pixels

<<<<<<< HEAD
    loadWsgInplace("baked_Landfill2.wsg", &tilemap->surface1Wsg, true, decodeSpace, hsd);
    loadWsgInplace("baked_Landfill3.wsg", &tilemap->surface2Wsg, true, decodeSpace, hsd);
    loadWsgInplace("landfill_gradient.wsg", &tilemap->landfillGradient, true, decodeSpace, hsd);
=======
    loadWsg("baked_Landfill2.wsg", &tilemap->surface1Wsg, true);
    loadWsg("baked_Landfill3.wsg", &tilemap->surface2Wsg, true);
    loadWsg("landfill_gradient.wsg", &tilemap->landfillGradient, true);
>>>>>>> 28b2e00f

    // TILE MAP shenanigans explained:
    // neigbhbors in LURD order (Left, Up, Down, Right) 1 if dirt, 0 if not
    // bin  dec  wsg
    // LURD
    // 0010 2    0
    // 1010 10   1
    // 1000 8    2
    // 0000 0    3

    // 0011 3    4
    // 1011 11   5
    // 1001 9    6
    // 0001 1    7

    // 0111 7    8
    // 1111 15   9
    // 1101 13   10
    // 0101 5    11

    // 0110 6    12
    // 1110 14   13
    // 1100 12   14
    // 0100 4    15

    // The index of bigbug->fore_s_Wsg is the LURD neighbor info.
    // The value within is the wsg graphic.
    // [3,7,0,4,15,11,12,8,2,6,1,5,14,10,13,9]

    // Midground
    for (int16_t i = 0; i < 120; i++)
    {
        char filename[20];
        snprintf(filename, sizeof(filename), "mid_s_%d.wsg", i);
        loadWsgInplace(filename, &tilemap->mid_s_Wsg[i], true, decodeSpace, hsd);

        snprintf(filename, sizeof(filename), "mid_m_%d.wsg", i);
        loadWsgInplace(filename, &tilemap->mid_m_Wsg[i], true, decodeSpace, hsd);

        snprintf(filename, sizeof(filename), "mid_h_%d.wsg", i);
        loadWsgInplace(filename, &tilemap->mid_h_Wsg[i], true, decodeSpace, hsd);
    }

    // Foreground
    for (int16_t i = 0; i < 240; i++)
    {
        char filename[20];
        snprintf(filename, sizeof(filename), "fore_s_%d.wsg", i);
        loadWsgInplace(filename, &tilemap->fore_s_Wsg[i], true, decodeSpace, hsd);

        snprintf(filename, sizeof(filename), "fore_m_%d.wsg", i);
        loadWsgInplace(filename, &tilemap->fore_m_Wsg[i], true, decodeSpace, hsd);

        snprintf(filename, sizeof(filename), "fore_h_%d.wsg", i);
        loadWsgInplace(filename, &tilemap->fore_h_Wsg[i], true, decodeSpace, hsd);

        snprintf(filename, sizeof(filename), "fore_b_%d.wsg", i);
        loadWsgInplace(filename, &tilemap->fore_b_Wsg[i], true, decodeSpace, hsd);
    }
}

void bb_freeWsgs(bb_tilemap_t* tilemap)
{
    freeWsg(&tilemap->headlampWsg); // 122 x 107 pixels

    freeWsg(&tilemap->surface1Wsg);
    freeWsg(&tilemap->surface2Wsg);
    freeWsg(&tilemap->landfillGradient);

    // Midground
    for (int16_t i = 0; i < 120; i++)
    {
        freeWsg(&tilemap->mid_s_Wsg[i]);
        freeWsg(&tilemap->mid_m_Wsg[i]);
        freeWsg(&tilemap->mid_h_Wsg[i]);
    }

    // Foreground
    for (int16_t i = 0; i < 240; i++)
    {
        freeWsg(&tilemap->fore_s_Wsg[i]);
        freeWsg(&tilemap->fore_m_Wsg[i]);
        freeWsg(&tilemap->fore_h_Wsg[i]);
        freeWsg(&tilemap->fore_b_Wsg[i]);
    }
}

// flags neighbors to check for structural support
void flagNeighbors(const bb_midgroundTileInfo_t* tile, bb_gameData_t* gameData)
{
<<<<<<< HEAD
    uint8_t* left = heap_caps_calloc(3,sizeof(uint8_t), MALLOC_CAP_SPIRAM);
    left[0] = tile->x - 1;
    left[1] = tile->y;
    left[2] = 1;
=======
    uint8_t* left = HEAP_CAPS_CALLOC_DBG(3, sizeof(uint8_t), MALLOC_CAP_SPIRAM);
    left[0]       = tile->x - 1;
    left[1]       = tile->y;
    left[2]       = 1;
>>>>>>> 28b2e00f
    push(&gameData->pleaseCheck, (void*)left);

    if (tile->y > 0)
    {
<<<<<<< HEAD
        uint8_t* up = heap_caps_calloc(3,sizeof(uint8_t), MALLOC_CAP_SPIRAM);
        up[0] = tile->x;
        up[1] = tile->y - 1;
        up[2] = 1;
        push(&gameData->pleaseCheck, (void*)up);
    }

    uint8_t* right = heap_caps_calloc(3,sizeof(uint8_t), MALLOC_CAP_SPIRAM);
    right[0] = tile->x + 1;
    right[1] = tile->y;
    right[2] = 1;
=======
        uint8_t* up = HEAP_CAPS_CALLOC_DBG(3, sizeof(uint8_t), MALLOC_CAP_SPIRAM);
        up[0]       = tile->x;
        up[1]       = tile->y - 1;
        up[2]       = 1;
        push(&gameData->pleaseCheck, (void*)up);
    }

    uint8_t* right = HEAP_CAPS_CALLOC_DBG(3, sizeof(uint8_t), MALLOC_CAP_SPIRAM);
    right[0]       = tile->x + 1;
    right[1]       = tile->y;
    right[2]       = 1;
>>>>>>> 28b2e00f
    push(&gameData->pleaseCheck, (void*)right);

    if (tile->y < TILE_FIELD_HEIGHT)
    {
<<<<<<< HEAD
        uint8_t* down = heap_caps_calloc(3,sizeof(uint8_t), MALLOC_CAP_SPIRAM);
        down[0] = tile->x;
        down[1] = tile->y + 1;
        down[2] = 1;
        push(&gameData->pleaseCheck, (void*)down);
    }

    uint8_t* midground = heap_caps_calloc(3,sizeof(uint8_t), MALLOC_CAP_SPIRAM);
    midground[0] = tile->x;
    midground[1] = tile->y;
    midground[2] = 0;
=======
        uint8_t* down = HEAP_CAPS_CALLOC_DBG(3, sizeof(uint8_t), MALLOC_CAP_SPIRAM);
        down[0]       = tile->x;
        down[1]       = tile->y + 1;
        down[2]       = 1;
        push(&gameData->pleaseCheck, (void*)down);
    }

    uint8_t* midground = HEAP_CAPS_CALLOC_DBG(3, sizeof(uint8_t), MALLOC_CAP_SPIRAM);
    midground[0]       = tile->x;
    midground[1]       = tile->y;
    midground[2]       = 0;
>>>>>>> 28b2e00f
    push(&gameData->pleaseCheck, (void*)midground);
}

void bb_drawTileMap(bb_tilemap_t* tilemap, rectangle_t* camera, vec_t* garbotnikDrawPos, vec_t* garbotnikRotation,
                    bb_entityManager_t* entityManager)
{
    // font_t ibm;
    // loadFont("ibm_vga8.font", &ibm, false);

    int32_t offsetX1 = (camera->pos.x / 3) % 400;
    int32_t offsetX2 = (camera->pos.x / 2) % 400;

    offsetX1 = (offsetX1 < 0) ? offsetX1 + 400 : offsetX1;
    offsetX2 = (offsetX2 < 0) ? offsetX2 + 400 : offsetX2;

    // printf("camera y: %d\n", camera->pos.y);

    // draws background
    if (camera->pos.y < 270 && camera->pos.y > -907)
    {
        for (int32_t x = -1; x <= TFT_WIDTH / 400 + 1; x++)
        {
            drawWsgSimple(&tilemap->surface2Wsg, x * 400 - offsetX1, -64 - camera->pos.y / 3);
        }
    }

    // draws the closer background
    if (camera->pos.y < 1014 && camera->pos.y > -480)
    {
        for (int32_t x = -1; x <= TFT_WIDTH / 400 + 1; x++)
        {
            drawWsgSimple(&tilemap->surface1Wsg, x * 400 - offsetX2, -camera->pos.y / 2);
        }
    }
    // printf("cam y: %d\n", camera->pos.y);
    //  draws the back gradient
    if (camera->pos.y < 1424 && camera->pos.y > -70)
    {
        for (int x = -(offsetX2 % 8); x < 280; x += 8)
        {
            drawWsgSimple(&tilemap->landfillGradient, x, -camera->pos.y / 2 + 205);
        }
    }

    // setting up variables to draw midground & foreground
    // printf("camera x: %d\n", (bigbug->camera.pos.x >> DECIMAL_BITS));
    // printf("width: %d\n", FIELD_WIDTH);
    int16_t iStart = camera->pos.x / TILE_SIZE;
    int16_t iEnd   = iStart + TFT_WIDTH / TILE_SIZE + 1;
    int16_t jStart = camera->pos.y / TILE_SIZE;
    int16_t jEnd   = jStart + TFT_HEIGHT / TILE_SIZE + 1;

    iStart -= (camera->pos.x < 0);
    iEnd -= (camera->pos.x < 0);
    if (camera->pos.x + FIELD_WIDTH < 0)
    {
        iEnd = -1;
    }

    jStart -= (camera->pos.y < 0);
    jEnd -= (camera->pos.y < 0);
    if (camera->pos.y + FIELD_HEIGHT < 0)
    {
        jEnd = -1;
    }

    if (iEnd >= 0 && iStart < TILE_FIELD_WIDTH && jEnd >= 0 && jStart < TILE_FIELD_HEIGHT)
    {
        if (0 > iStart)
        {
            iStart = 0;
        }
        if (TILE_FIELD_WIDTH - 1 < iEnd)
        {
            iEnd = TILE_FIELD_WIDTH - 1;
        }
        if (0 > jStart)
        {
            jStart = 0;
        }
        if (TILE_FIELD_HEIGHT - 1 < jEnd)
        {
            jEnd = TILE_FIELD_HEIGHT - 1;
        }

        // printf("i: %d-%d j:%d-%d\n", iStart, iEnd, jStart, jEnd);
        // printf("x tile count: %d y tile count: %d\n", iEnd-iStart, jEnd-jStart);

        int32_t brightness;

        for (int32_t i = iStart; i <= iEnd; i++)
        {
            for (int32_t j = jStart; j <= jEnd; j++)
            {
                // Hijacking this i j double for loop to load entities within the camera bounds before drawing tiles.
                if (tilemap->fgTiles[i][j].embed != NOTHING_EMBED && tilemap->fgTiles[i][j].entity == NULL)
                {
                    switch (tilemap->fgTiles[i][j].embed)
                    {
                        case EGG_EMBED:
                        {
                            bb_entity_t* eggLeaves
                                = bb_createEntity(entityManager, NO_ANIMATION, true, EGG_LEAVES, 1,
                                                  i * TILE_SIZE + HALF_TILE, j * TILE_SIZE + HALF_TILE, false, false);
                            if (eggLeaves != NULL)
                            {
                                ((bb_eggLeavesData_t*)eggLeaves->data)->egg = bb_createEntity(
                                    entityManager, NO_ANIMATION, true, EGG, 1, i * TILE_SIZE + HALF_TILE,
                                    j * TILE_SIZE + HALF_TILE, false, false);
                                if (((bb_eggLeavesData_t*)eggLeaves->data)->egg == NULL)
                                {
                                    bb_destroyEntity(eggLeaves, false);
                                }
                                else
                                {
                                    tilemap->fgTiles[i][j].entity = eggLeaves;
                                }
                            }
                            break;
                        }
                        case WASHING_MACHINE_EMBED:
                        {
                            if (bb_createEntity(entityManager, NO_ANIMATION, true, BB_WASHING_MACHINE, 1,
                                                i * TILE_SIZE + HALF_TILE, j * TILE_SIZE + HALF_TILE, false, false)
                                != NULL)
                            {
                                tilemap->fgTiles[i][j].embed = NOTHING_EMBED;
                            }
                            break;
                        }
                        case CAR_EMBED:
                        {
                            if (bb_createEntity(entityManager, NO_ANIMATION, true, BB_CAR_IDLE, 1,
                                                i * TILE_SIZE + HALF_TILE, j * TILE_SIZE + HALF_TILE + 2, false, false)
                                != NULL)
                            {
                                tilemap->fgTiles[i][j].embed = NOTHING_EMBED;
                            }
                            break;
                        }
                        default:
                        {
                            break;
                        }
                    }
                }

                vec_t tilePos = {.x = i * TILE_SIZE - camera->pos.x, .y = j * TILE_SIZE - camera->pos.y};

                // Draw midground  tiles
                if (tilemap->mgTiles[i][j].health > 0)
                {
                    wsg_t(*wsgMidgroundArrayPtr)[120] = bb_GetMidgroundWsgArrForCoord(tilemap, i, j);

                    // sprite_idx LURD order.
                    int8_t sprite_idx
                        = 8 * ((i - 1 < 0) ? 0 : (tilemap->mgTiles[i - 1][j].health > 0))
                          + 4 * ((j - 1 < 0) ? 0 : (tilemap->mgTiles[i][j - 1].health > 0))
                          + 2 * ((i + 1 > TILE_FIELD_WIDTH - 1) ? 0 : tilemap->mgTiles[i + 1][j].health > 0)
                          + 1 * ((j + 1 > TILE_FIELD_HEIGHT - 1) ? 0 : tilemap->mgTiles[i][j + 1].health > 0);
                    // corner_info represents up_left, up_right, down_left, down_right dirt presence (remember >0 is
                    // dirt).
                    int8_t corner_info
                        = 8
                              * ((i - 1 < 0)   ? 0
                                 : (j - 1 < 0) ? 0
                                               : (tilemap->mgTiles[i - 1][j - 1].health > 0))
                          + 4
                                * ((i + 1 > TILE_FIELD_WIDTH - 1) ? 0
                                   : (j - 1 < 0)                  ? 0
                                                                  : tilemap->mgTiles[i + 1][j - 1].health > 0)
                          + 2
                                * ((i - 1 < 0)                       ? 0
                                   : (j + 1 > TILE_FIELD_HEIGHT - 1) ? 0
                                                                     : tilemap->mgTiles[i - 1][j + 1].health > 0)
                          + 1
                                * ((i + 1 > TILE_FIELD_WIDTH - 1)    ? 0
                                   : (j + 1 > TILE_FIELD_HEIGHT - 1) ? 0
                                                                     : tilemap->mgTiles[i + 1][j + 1].health > 0);

                    // Top Left
                    // 0 11xx 1xxx
                    // 4 10xx xxxx
                    // 8 01xx xxxx
                    // 12 00xx xxxx
                    // 16 11xx 0xxx
                    vec_t lookup = {tilePos.x + 8 - (garbotnikDrawPos->x + 18) + tilemap->headlampWsg.w,
                                    tilePos.y + 8 - (garbotnikDrawPos->y + 17) + tilemap->headlampWsg.h};
                    // vec_t lookup = {tilePos.x + 8 - garbotnikDrawPos->x + 16 + tilemap->headlampWsg.w / 2,
                    //                 tilePos.y + 8 - garbotnikDrawPos->y + 17 + tilemap->headlampWsg.h / 2};
                    // printf("lookup: %d\n",lookup.x);
                    lookup     = divVec2d(lookup, 2);
                    brightness = bb_midgroundLighting(&(tilemap->headlampWsg), &lookup, &(garbotnikRotation->x),
                                                      5 - (j > 25 ? 25 : j) / 5);

                    switch (sprite_idx & 0b1100)
                    {
                        case 0b1100: // 0 16
                        {
                            switch (corner_info & 0b1000)
                            {
                                case 0b1000: // 0
                                    drawWsgSimple(&(*wsgMidgroundArrayPtr)[20 * brightness + 0], tilePos.x, tilePos.y);
                                    break;
                                default: // 0b0000 16
                                    drawWsgSimple(&(*wsgMidgroundArrayPtr)[20 * brightness + 16], tilePos.x, tilePos.y);
                                    break;
                            }
                            break;
                        }
                        case 0b1000: // 4
                        {
                            drawWsgSimple(&(*wsgMidgroundArrayPtr)[20 * brightness + 4], tilePos.x, tilePos.y);
                            break;
                        }
                        case 0b0100: // 8
                        {
                            drawWsgSimple(&(*wsgMidgroundArrayPtr)[20 * brightness + 8], tilePos.x, tilePos.y);
                            break;
                        }
                        default: // 0b0000:12
                        {
                            drawWsgSimple(&(*wsgMidgroundArrayPtr)[20 * brightness + 12], tilePos.x, tilePos.y);
                            break;
                        }
                    }

                    // Top Right
                    // 1 x11x x1xx
                    // 5 x01x xxxx
                    // 9 x10x xxxx
                    // 13 x00x xxxx
                    // 17 x11x x0xx
                    lookup.x += 8;
                    brightness = bb_midgroundLighting(&(tilemap->headlampWsg), &lookup, &(garbotnikRotation->x),
                                                      5 - (j > 25 ? 25 : j) / 5);

                    switch (sprite_idx & 0b110)
                    {
                        case 0b110: // 1 17
                        {
                            switch (corner_info & 0b0100)
                            {
                                case 0b0100: // 1
                                {
                                    drawWsgSimple(&(*wsgMidgroundArrayPtr)[20 * brightness + 1], tilePos.x + HALF_TILE,
                                                  tilePos.y);
                                    break;
                                }
                                default: // 0b0000 17
                                {
                                    drawWsgSimple(&(*wsgMidgroundArrayPtr)[20 * brightness + 17], tilePos.x + HALF_TILE,
                                                  tilePos.y);
                                    break;
                                }
                            }
                            break;
                        }
                        case 0b010: // 5
                        {
                            drawWsgSimple(&(*wsgMidgroundArrayPtr)[20 * brightness + 5], tilePos.x + HALF_TILE,
                                          tilePos.y);
                            break;
                        }
                        case 0b100: // 9
                        {
                            drawWsgSimple(&(*wsgMidgroundArrayPtr)[20 * brightness + 9], tilePos.x + HALF_TILE,
                                          tilePos.y);
                            break;
                        }
                        default: // 0b0000:13
                        {
                            drawWsgSimple(&(*wsgMidgroundArrayPtr)[20 * brightness + 13], tilePos.x + HALF_TILE,
                                          tilePos.y);
                            break;
                        }
                    }

                    // Bottom Left
                    // 2 1xx1 xx1x
                    // 6 1xx0 xxxx
                    // 10 0xx1 xxxx
                    // 14 0xx0 xxxx
                    // 18 1xx1 xx0x
                    lookup.x -= 8;
                    lookup.y += 8;
                    brightness = bb_midgroundLighting(&(tilemap->headlampWsg), &lookup, &(garbotnikRotation->x),
                                                      5 - (j > 25 ? 25 : j) / 5);

                    switch (sprite_idx & 0b1001)
                    {
                        case 0b1001: // 2 18
                        {
                            switch (corner_info & 0b0010)
                            {
                                case 0b0010: // 2
                                {
                                    drawWsgSimple(&(*wsgMidgroundArrayPtr)[20 * brightness + 2], tilePos.x,
                                                  tilePos.y + HALF_TILE);
                                    break;
                                }
                                default: // 0b0000 18
                                {
                                    drawWsgSimple(&(*wsgMidgroundArrayPtr)[20 * brightness + 18], tilePos.x,
                                                  tilePos.y + HALF_TILE);
                                    break;
                                }
                            }
                            break;
                        }
                        case 0b1000: // 6
                        {
                            drawWsgSimple(&(*wsgMidgroundArrayPtr)[20 * brightness + 6], tilePos.x,
                                          tilePos.y + HALF_TILE);
                            break;
                        }
                        case 0b0001: // 10
                        {
                            drawWsgSimple(&(*wsgMidgroundArrayPtr)[20 * brightness + 10], tilePos.x,
                                          tilePos.y + HALF_TILE);
                            break;
                        }
                        default: // 0b0000:14
                        {
                            drawWsgSimple(&(*wsgMidgroundArrayPtr)[20 * brightness + 14], tilePos.x,
                                          tilePos.y + HALF_TILE);
                            break;
                        }
                    }

                    // Bottom Right
                    // 3 xx11 xxx1
                    // 7 xx10 xxxx
                    // 11 xx01 xxxx
                    // 15 xx00 xxxx
                    // 19 xx11 xxx0
                    lookup.x += 8;
                    brightness = bb_midgroundLighting(&(tilemap->headlampWsg), &lookup, &(garbotnikRotation->x),
                                                      5 - (j > 25 ? 25 : j) / 5);

                    switch (sprite_idx & 0b0011)
                    {
                        case 0b11: // 3 19
                        {
                            switch (corner_info & 0b1)
                            {
                                case 0b1: // 3
                                {
                                    drawWsgSimple(&(*wsgMidgroundArrayPtr)[20 * brightness + 3], tilePos.x + HALF_TILE,
                                                  tilePos.y + HALF_TILE);
                                    break;
                                }
                                default: // 0b0000 19
                                {
                                    drawWsgSimple(&(*wsgMidgroundArrayPtr)[20 * brightness + 19], tilePos.x + HALF_TILE,
                                                  tilePos.y + HALF_TILE);
                                    break;
                                }
                            }
                            break;
                        }
                        case 0b10: // 7
                        {
                            drawWsgSimple(&(*wsgMidgroundArrayPtr)[20 * brightness + 7], tilePos.x + HALF_TILE,
                                          tilePos.y + HALF_TILE);
                            break;
                        }
                        case 0b01: // 11
                        {
                            drawWsgSimple(&(*wsgMidgroundArrayPtr)[20 * brightness + 11], tilePos.x + HALF_TILE,
                                          tilePos.y + HALF_TILE);
                            break;
                        }
                        default: // 0b0000:15
                        {
                            drawWsgSimple(&(*wsgMidgroundArrayPtr)[20 * brightness + 15], tilePos.x + HALF_TILE,
                                          tilePos.y + HALF_TILE);
                            break;
                        }
                    }
                    // char snum[4];
                    // sprintf(snum, "%d", 20*brightness);
                    // drawText(&ibm, c555, snum, tilePos.x, tilePos.y);
                }

                // Draw foreground tiles
                if (tilemap->fgTiles[i][j].health >= 1)
                {
                    wsg_t(*wsgForegroundArrayPtr)[240] = bb_GetForegroundWsgArrForCoord(tilemap, i, j);

                    // sprite_idx LURD order.
                    uint8_t sprite_idx
                        = 8 * ((i - 1 < 0) ? 0 : (tilemap->fgTiles[i - 1][j].health > 0))
                          + 4 * ((j - 1 < 0) ? 0 : (tilemap->fgTiles[i][j - 1].health > 0))
                          + 2 * ((i + 1 > TILE_FIELD_WIDTH - 1) ? 0 : (tilemap->fgTiles[i + 1][j].health > 0))
                          + 1 * ((j + 1 > TILE_FIELD_HEIGHT - 1) ? 0 : (tilemap->fgTiles[i][j + 1]).health > 0);
                    // corner_info represents up_left, up_right, down_left, down_right dirt presence (remember >0 is
                    // dirt).
                    uint8_t corner_info
                        = 8
                              * ((i - 1 < 0)   ? 0
                                 : (j - 1 < 0) ? 0
                                               : (tilemap->fgTiles[i - 1][j - 1].health > 0))
                          + 4
                                * ((i + 1 > TILE_FIELD_WIDTH - 1) ? 0
                                   : (j - 1 < 0)                  ? 0
                                                                  : (tilemap->fgTiles[i + 1][j - 1].health > 0))
                          + 2
                                * ((i - 1 < 0)                       ? 0
                                   : (j + 1 > TILE_FIELD_HEIGHT - 1) ? 0
                                                                     : (tilemap->fgTiles[i - 1][j + 1].health > 0))
                          + 1
                                * ((i + 1 > TILE_FIELD_WIDTH - 1)    ? 0
                                   : (j + 1 > TILE_FIELD_HEIGHT - 1) ? 0
                                                                     : (tilemap->fgTiles[i + 1][j + 1]).health > 0);

                    vec_t lookup = {tilePos.x + 8 - (garbotnikDrawPos->x + 18) + tilemap->headlampWsg.w,
                                    tilePos.y + 8 - (garbotnikDrawPos->y + 17) + tilemap->headlampWsg.h};
                    lookup       = divVec2d(lookup, 2);

                    brightness = bb_foregroundLighting(&(tilemap->headlampWsg), &lookup, &(garbotnikRotation->x));

                    // Top Left      V
                    // 00RD ....   (0,0),  (2,1),  (0,2),  (2,3), #convex corners
                    // 1100 1...   (14,0), (12,1), (6,2),  (4,3), #opposite convex corners
                    // 10RD ....   (1,0),  (1,1),  (1,2),  (1,3), #horizontal light
                    // 01RD ....   (11,0), (11,1), (11,2), (11,3),#vertical light
                    // 1110 1...   (13,0), (13,1), (5,2),  (5,3), #horizontal shadow
                    // 1101 1...   (10,0), (8,1),  (10,2), (8,3), #vertical shadow
                    // 11RD 0...   (19,0), (17,1), (18,2), (16,3),#concave corners
                    // 1111 10..   (17,0), (16,1), (19,2), (18,3),#left of concave corners
                    // 1111 1.0.   (18,0), (19,1), (16,2), (17,3),#right of concave corners
                    // 1111 1110   (16,0), (18,1), (17,2), (19,3) #opposite concave corners
                    uint8_t num = (sprite_idx << 4) + corner_info; // 8-bit number
                    if ((num & 0b11000000) == 0b00000000)
                    {
                        // Case 1: 00.. ....
                        drawWsgSimple(&(*wsgForegroundArrayPtr)[40 * brightness + 0], tilePos.x, tilePos.y);
                    }
                    else if ((num & 0b11111000) == 0b11001000)
                    {
                        // Case 2: 1100 1...
                        drawWsgSimple(&(*wsgForegroundArrayPtr)[40 * brightness + 4], tilePos.x, tilePos.y);
                    }
                    else if ((num & 0b11000000) == 0b10000000)
                    {
                        // Case 3: 10.. ....
                        drawWsgSimple(&(*wsgForegroundArrayPtr)[40 * brightness + 8], tilePos.x, tilePos.y);
                    }
                    else if ((num & 0b11000000) == 0b01000000)
                    {
                        // Case 4: 01.. ....
                        drawWsgSimple(&(*wsgForegroundArrayPtr)[40 * brightness + 12], tilePos.x, tilePos.y);
                    }
                    else if ((num & 0b11111000) == 0b11101000)
                    {
                        // Case 5: 1110 1...
                        drawWsgSimple(&(*wsgForegroundArrayPtr)[40 * brightness + 16], tilePos.x, tilePos.y);
                    }
                    else if ((num & 0b11111000) == 0b11011000)
                    {
                        // Case 6: 1101 1...
                        drawWsgSimple(&(*wsgForegroundArrayPtr)[40 * brightness + 20], tilePos.x, tilePos.y);
                    }
                    else if ((num & 0b11001000) == 0b11000000)
                    {
                        // Case 7: 11.. 0...
                        drawWsgSimple(&(*wsgForegroundArrayPtr)[40 * brightness + 24], tilePos.x, tilePos.y);
                    }
                    else if ((num & 0b11111100) == 0b11111000)
                    {
                        // Case 8: 1111 10..
                        drawWsgSimple(&(*wsgForegroundArrayPtr)[40 * brightness + 28], tilePos.x, tilePos.y);
                    }
                    else if ((num & 0b11111010) == 0b11111000)
                    {
                        // Case 9: 1111 1.0.
                        drawWsgSimple(&(*wsgForegroundArrayPtr)[40 * brightness + 32], tilePos.x, tilePos.y);
                    }
                    else if (num == 0b11111110)
                    {
                        // Case 10: 1111 1110
                        drawWsgSimple(&(*wsgForegroundArrayPtr)[40 * brightness + 36], tilePos.x, tilePos.y);
                    }
                    else
                    {
                        // Case 11: 1111 1111
                        drawWsgSimple(&(*wsgForegroundArrayPtr)[39], tilePos.x, tilePos.y);
                    }

                    lookup.x += 8;
                    brightness = bb_foregroundLighting(&(tilemap->headlampWsg), &lookup, &(garbotnikRotation->x));
                    // Top Right             V
                    // L00D ....   (0,0),  (2,1),  (0,2),  (2,3), #convex corners
                    // 0110 .1..   (14,0), (12,1), (6,2),  (4,3), #opposite convex corners
                    // L01D ....   (1,0),  (1,1),  (1,2),  (1,3), #horizontal light
                    // L10D ....   (11,0), (11,1), (11,2), (11,3),#vertical light
                    // 1110 .1..   (13,0), (13,1), (5,2),  (5,3), #horizontal shadow
                    // 0111 .1..   (10,0), (8,1),  (10,2), (8,3), #vertical shadow
                    // L11D .0...  (19,0), (17,1), (18,2), (16,3),#concave corners
                    // 1111 .1.0   (17,0), (16,1), (19,2), (18,3),#left of concave corners
                    // 1111 01..   (18,0), (19,1), (16,2), (17,3),#right of concave corners
                    // 1111 1101   (16,0), (18,1), (17,2), (19,3) #opposite concave corners
                    if (brightness > 5)
                    {
                        brightness = 5;
                    }
                    if ((num & 0b01100000) == 0b00000000)
                    {
                        // L00D ....   (0,0),  (2,1),  (0,2),  (2,3), #convex corners
                        drawWsgSimple(&(*wsgForegroundArrayPtr)[40 * brightness + 1], tilePos.x + HALF_TILE, tilePos.y);
                    }
                    else if ((num & 0b11110100) == 0b01100100)
                    {
                        // 0110 .1..   (14,0), (12,1), (6,2),  (4,3), #opposite convex corners
                        drawWsgSimple(&(*wsgForegroundArrayPtr)[40 * brightness + 5], tilePos.x + HALF_TILE, tilePos.y);
                    }
                    else if ((num & 0b01100000) == 0b00100000)
                    {
                        // L01D ....   (1,0),  (1,1),  (1,2),  (1,3), #horizontal light
                        drawWsgSimple(&(*wsgForegroundArrayPtr)[40 * brightness + 9], tilePos.x + HALF_TILE, tilePos.y);
                    }
                    else if ((num & 0b01100000) == 0b01000000)
                    {
                        // L10D ....   (11,0), (11,1), (11,2), (11,3),#vertical light
                        drawWsgSimple(&(*wsgForegroundArrayPtr)[40 * brightness + 13], tilePos.x + HALF_TILE,
                                      tilePos.y);
                    }
                    else if ((num & 0b11110100) == 0b11100100)
                    {
                        // 1110 .1..   (13,0), (13,1), (5,2),  (5,3), #horizontal shadow
                        drawWsgSimple(&(*wsgForegroundArrayPtr)[40 * brightness + 17], tilePos.x + HALF_TILE,
                                      tilePos.y);
                    }
                    else if ((num & 0b11110100) == 0b01110100)
                    {
                        // 0111 .1..   (10,0), (8,1),  (10,2), (8,3), #vertical shadow
                        drawWsgSimple(&(*wsgForegroundArrayPtr)[40 * brightness + 21], tilePos.x + HALF_TILE,
                                      tilePos.y);
                    }
                    else if ((num & 0b01100100) == 0b01100000)
                    {
                        // L11D .0..  (19,0), (17,1), (18,2), (16,3),#concave corners
                        drawWsgSimple(&(*wsgForegroundArrayPtr)[40 * brightness + 25], tilePos.x + HALF_TILE,
                                      tilePos.y);
                    }
                    else if ((num & 0b11110101) == 0b11110100)
                    {
                        // 1111 .1.0   (17,0), (16,1), (19,2), (18,3),#left of concave corners
                        drawWsgSimple(&(*wsgForegroundArrayPtr)[40 * brightness + 29], tilePos.x + HALF_TILE,
                                      tilePos.y);
                    }
                    else if ((num & 0b11111100) == 0b11110100)
                    {
                        // 1111 01..   (18,0), (19,1), (16,2), (17,3),#right of concave corners
                        drawWsgSimple(&(*wsgForegroundArrayPtr)[40 * brightness + 33], tilePos.x + HALF_TILE,
                                      tilePos.y);
                    }
                    else if (num == 0b11111101)
                    {
                        // 1111 1101   (16,0), (18,1), (17,2), (19,3) #opposite concave corners
                        drawWsgSimple(&(*wsgForegroundArrayPtr)[40 * brightness + 37], tilePos.x + HALF_TILE,
                                      tilePos.y);
                    }
                    else
                    {
                        // Case 11: 1111 1111
                        drawWsgSimple(&(*wsgForegroundArrayPtr)[39], tilePos.x + HALF_TILE, tilePos.y);
                    }

                    lookup.x -= 8;
                    lookup.y += 8;
                    brightness = bb_foregroundLighting(&(tilemap->headlampWsg), &lookup, &(garbotnikRotation->x));
                    // Bottom Left                   V
                    // 0UR0 ....   (0,0),  (2,1),  (0,2),  (2,3), #convex corners
                    // 0110 ..1.   (14,0), (12,1), (6,2),  (4,3), #opposite convex corners
                    // 1UR0 ....   (1,0),  (1,1),  (1,2),  (1,3), #horizontal light
                    // 0UR1 ....   (11,0), (11,1), (11,2), (11,3),#vertical light
                    // 1011 ..1.   (13,0), (13,1), (5,2),  (5,3), #horizontal shadow
                    // 1101 ..1.   (10,0), (8,1),  (10,2), (8,3), #vertical shadow
                    // 1UR1 ..0.   (19,0), (17,1), (18,2), (16,3),#concave corners
                    // 1111 0.1.   (17,0), (16,1), (19,2), (18,3),#left of concave corners
                    // 1111 ..10   (18,0), (19,1), (16,2), (17,3),#right of concave corners
                    // 1111 1011   (16,0), (18,1), (17,2), (19,3) #opposite concave corners
                    if (brightness > 5)
                    {
                        brightness = 5;
                    }
                    if ((num & 0b10010000) == 0b00000000)
                    {
                        // 0UR0 ....   (0,0),  (2,1),  (0,2),  (2,3), #convex corners
                        drawWsgSimple(&(*wsgForegroundArrayPtr)[40 * brightness + 2], tilePos.x, tilePos.y + HALF_TILE);
                    }
                    else if ((num & 0b11110110) == 0b10010010)
                    {
                        // 0110 ..1.   (14,0), (12,1), (6,2),  (4,3), #opposite convex corners
                        drawWsgSimple(&(*wsgForegroundArrayPtr)[40 * brightness + 6], tilePos.x, tilePos.y + HALF_TILE);
                    }
                    else if ((num & 0b10010000) == 0b10000000)
                    {
                        // 1UR0 ....   (1,0),  (1,1),  (1,2),  (1,3), #horizontal light
                        drawWsgSimple(&(*wsgForegroundArrayPtr)[40 * brightness + 10], tilePos.x,
                                      tilePos.y + HALF_TILE);
                    }
                    else if ((num & 0b10010000) == 0b00010000)
                    {
                        // 0UR1 ....   (11,0), (11,1), (11,2), (11,3),#vertical light
                        drawWsgSimple(&(*wsgForegroundArrayPtr)[40 * brightness + 14], tilePos.x,
                                      tilePos.y + HALF_TILE);
                    }
                    else if ((num & 0b11110010) == 0b10110010)
                    {
                        // 1011 ..1.   (13,0), (13,1), (5,2),  (5,3), #horizontal shadow
                        drawWsgSimple(&(*wsgForegroundArrayPtr)[40 * brightness + 18], tilePos.x,
                                      tilePos.y + HALF_TILE);
                    }
                    else if ((num & 0b11110010) == 0b11010010)
                    {
                        // 1101 ..1.   (10,0), (8,1),  (10,2), (8,3), #vertical shadow
                        drawWsgSimple(&(*wsgForegroundArrayPtr)[40 * brightness + 22], tilePos.x,
                                      tilePos.y + HALF_TILE);
                    }
                    else if ((num & 0b10010010) == 0b10010000)
                    {
                        // 1UR1 ..0.   (19,0), (17,1), (18,2), (16,3),#concave corners
                        drawWsgSimple(&(*wsgForegroundArrayPtr)[40 * brightness + 26], tilePos.x,
                                      tilePos.y + HALF_TILE);
                    }
                    else if ((num & 0b11111010) == 0b11110010)
                    {
                        // 1111 0.1.   (17,0), (16,1), (19,2), (18,3),#left of concave corners
                        drawWsgSimple(&(*wsgForegroundArrayPtr)[40 * brightness + 30], tilePos.x,
                                      tilePos.y + HALF_TILE);
                    }
                    else if ((num & 0b11110011) == 0b11110010)
                    {
                        // 1111 ..10   (18,0), (19,1), (16,2), (17,3),#right of concave corners
                        drawWsgSimple(&(*wsgForegroundArrayPtr)[40 * brightness + 34], tilePos.x,
                                      tilePos.y + HALF_TILE);
                    }
                    else if (num == 0b11111011)
                    {
                        // 1111 1011   (16,0), (18,1), (17,2), (19,3) #opposite concave corners
                        drawWsgSimple(&(*wsgForegroundArrayPtr)[40 * brightness + 38], tilePos.x,
                                      tilePos.y + HALF_TILE);
                    }
                    else
                    {
                        // Case 11: 1111 1111
                        drawWsgSimple(&(*wsgForegroundArrayPtr)[39], tilePos.x, tilePos.y + HALF_TILE);
                    }

                    lookup.x += 8;
                    brightness = bb_foregroundLighting(&(tilemap->headlampWsg), &lookup, &(garbotnikRotation->x));
                    // Bottom Right                          V
                    if ((num & 0b00110000) == 0b00000000)
                    {
                        // LU00 ....   (0,0),  (2,1),  (0,2),  (2,3), #convex corners
                        drawWsgSimple(&(*wsgForegroundArrayPtr)[40 * brightness + 3], tilePos.x + HALF_TILE,
                                      tilePos.y + HALF_TILE);
                    }
                    else if ((num & 0b11110001) == 0b00110001)
                    {
                        // 0011 ...1   (14,0), (12,1), (6,2),  (4,3), #opposite convex corners
                        drawWsgSimple(&(*wsgForegroundArrayPtr)[40 * brightness + 7], tilePos.x + HALF_TILE,
                                      tilePos.y + HALF_TILE);
                    }
                    else if ((num & 0b00110000) == 0b00100000)
                    {
                        // LU10 ....   (1,0),  (1,1),  (1,2),  (1,3), #horizontal light
                        drawWsgSimple(&(*wsgForegroundArrayPtr)[40 * brightness + 11], tilePos.x + HALF_TILE,
                                      tilePos.y + HALF_TILE);
                    }
                    else if ((num & 0b00110000) == 0b00010000)
                    {
                        // LU01 ....   (11,0), (11,1), (11,2), (11,3),#vertical light
                        drawWsgSimple(&(*wsgForegroundArrayPtr)[40 * brightness + 15], tilePos.x + HALF_TILE,
                                      tilePos.y + HALF_TILE);
                    }
                    else if ((num & 0b11110001) == 0b10110001)
                    {
                        // 1011 ...1   (13,0), (13,1), (5,2),  (5,3), #horizontal shadow
                        drawWsgSimple(&(*wsgForegroundArrayPtr)[40 * brightness + 19], tilePos.x + HALF_TILE,
                                      tilePos.y + HALF_TILE);
                    }
                    else if ((num & 0b11110001) == 0b01110001)
                    {
                        // 0111 ...1   (10,0), (8,1),  (10,2), (8,3), #vertical shadow
                        drawWsgSimple(&(*wsgForegroundArrayPtr)[40 * brightness + 23], tilePos.x + HALF_TILE,
                                      tilePos.y + HALF_TILE);
                    }
                    else if ((num & 0b00110001) == 0b00110000)
                    {
                        // LU11 ...0   (19,0), (17,1), (18,2), (16,3),#concave corners
                        drawWsgSimple(&(*wsgForegroundArrayPtr)[40 * brightness + 27], tilePos.x + HALF_TILE,
                                      tilePos.y + HALF_TILE);
                    }
                    else if ((num & 0b11110011) == 0b11110001)
                    {
                        // 1111 ..01   (17,0), (16,1), (19,2), (18,3),#left of concave corners
                        drawWsgSimple(&(*wsgForegroundArrayPtr)[40 * brightness + 31], tilePos.x + HALF_TILE,
                                      tilePos.y + HALF_TILE);
                    }
                    else if ((num & 0b11110101) == 0b11110001)
                    {
                        // 1111 .0.1   (18,0), (19,1), (16,2), (17,3),#right of concave corners
                        drawWsgSimple(&(*wsgForegroundArrayPtr)[40 * brightness + 35], tilePos.x + HALF_TILE,
                                      tilePos.y + HALF_TILE);
                    }
                    else if (num == 0b11110111)
                    {
                        // 1111 0111   (16,0), (18,1), (17,2), (19,3) #opposite concave corners
                        drawWsgSimple(&(*wsgForegroundArrayPtr)[40 * brightness + 39], tilePos.x + HALF_TILE,
                                      tilePos.y + HALF_TILE);
                    }
                    else
                    {
                        drawWsgSimple(&(*wsgForegroundArrayPtr)[39], tilePos.x + HALF_TILE, tilePos.y + HALF_TILE);
                    }

                    // char snum[4];
                    // sprintf(snum, "%d", brightness);
                    // drawText(&ibm, c555, snum, tilePos.x, tilePos.y);
                }
            }
        }
    }
    // freeFont(&ibm);
}

void bb_collisionCheck(bb_tilemap_t* tilemap, bb_entity_t* ent, vec_t* previousPos, bb_hitInfo_t* hitInfo)
{
    // Look up nearest tiles for collision checks
    // a tile's width is 16 pixels << 4 = 512. half width is 256.
    int32_t xIdx = (ent->pos.x - ent->halfWidth) / BITSHIFT_TILE_SIZE - (ent->pos.x < 0);  // the x index
    int32_t yIdx = (ent->pos.y - ent->halfHeight) / BITSHIFT_TILE_SIZE - (ent->pos.y < 0); // the y index

    int32_t closestSqDist = 131072 + ent->cSquared; //((16<<4)^2+(16<<4)^2+entity's cSquared)if it's further than this,
                                                    // there's no way it's a collision.
    closestSqDist += 150000;                        // Why do I have to do this? I don't know.............
    int32_t right_i = (ent->halfWidth * 2) / BITSHIFT_TILE_SIZE;
    right_i         = right_i ? right_i : 1;
    right_i += xIdx + 1;
    int32_t bottom_j = (ent->halfHeight * 2) / BITSHIFT_TILE_SIZE;
    bottom_j         = bottom_j ? bottom_j : 1;
    bottom_j += yIdx + 1;
    for (int32_t i = xIdx; i <= right_i; i++)
    {
        for (int32_t j = yIdx; j <= bottom_j; j++)
        {
            if (i >= 0 && i < TILE_FIELD_WIDTH && j >= 0 && j < TILE_FIELD_HEIGHT)
            {
                if (ent->gameData->tilemap.fgTiles[i][j].health >= 1)
                {
                    // Initial circle check for preselecting the closest dirt tile
                    int32_t sqDist
                        = sqMagVec2d(subVec2d(ent->pos, (vec_t){i * BITSHIFT_TILE_SIZE + BITSHIFT_HALF_TILE,
                                                                j * BITSHIFT_TILE_SIZE + BITSHIFT_HALF_TILE}));
                    if (sqDist < closestSqDist)
                    {
                        // Good candidate found!
                        vec_t tilePos = {i * BITSHIFT_TILE_SIZE + BITSHIFT_HALF_TILE,
                                         j * BITSHIFT_TILE_SIZE + BITSHIFT_HALF_TILE};
                        // AABB-AABB collision detection begins here
                        // https://tutorialedge.net/gamedev/aabb-collision-detection-tutorial/
                        if (ent->pos.x - (int32_t)ent->halfWidth < tilePos.x + (int32_t)BITSHIFT_HALF_TILE
                            && ent->pos.x + (int32_t)ent->halfWidth > tilePos.x - (int32_t)BITSHIFT_HALF_TILE
                            && ent->pos.y - (int32_t)ent->halfHeight < tilePos.y + (int32_t)BITSHIFT_HALF_TILE
                            && ent->pos.y + (int32_t)ent->halfHeight > tilePos.y - (int32_t)BITSHIFT_HALF_TILE)
                        {
                            /////////////////////////
                            // Collision detected! //
                            /////////////////////////
                            hitInfo->hit    = true;
                            closestSqDist   = sqDist;
                            hitInfo->tile_i = i;
                            hitInfo->tile_j = j;

                            if (previousPos != NULL)
                            {
                                // More accurate collision resolution if previousPos provided.
                                // Used by entities that need to bounce around or move quickly.

                                // generate hitInfo based on position from previous frame.
                                hitInfo->normal = subVec2d(*previousPos, tilePos);
                            }
                            else
                            {
                                // Worse collision resolution
                                // for entities that don't care to store their previousPos.
                                hitInfo->normal = subVec2d(ent->pos, tilePos);
                            }
                            // Snap the offset to an orthogonal direction.
                            if ((hitInfo->normal.x < 0 ? -hitInfo->normal.x : hitInfo->normal.x)
                                > (hitInfo->normal.y < 0 ? -hitInfo->normal.y : hitInfo->normal.y))
                            {
                                if (hitInfo->normal.x > 0)
                                {
                                    hitInfo->normal.x = 1;
                                    hitInfo->normal.y = 0;
                                    hitInfo->pos.x    = tilePos.x + BITSHIFT_HALF_TILE;
                                    hitInfo->pos.y    = ent->pos.y;
                                }
                                else
                                {
                                    hitInfo->normal.x = -1;
                                    hitInfo->normal.y = 0;
                                    hitInfo->pos.x    = tilePos.x - BITSHIFT_HALF_TILE;
                                    hitInfo->pos.y    = ent->pos.y;
                                }
                            }
                            else
                            {
                                if (hitInfo->normal.y > 0)
                                {
                                    hitInfo->normal.x = 0;
                                    hitInfo->normal.y = 1;
                                    hitInfo->pos.x    = ent->pos.x;
                                    hitInfo->pos.y    = tilePos.y + BITSHIFT_HALF_TILE;
                                }
                                else
                                {
                                    hitInfo->normal.x = 0;
                                    hitInfo->normal.y = -1;
                                    hitInfo->pos.x    = ent->pos.x;
                                    hitInfo->pos.y    = tilePos.y - BITSHIFT_HALF_TILE;
                                }
                            }
                        }
                    }
                }
            }
        }
    }
}

wsg_t (*bb_GetMidgroundWsgArrForCoord(bb_tilemap_t* tilemap, const uint32_t i, const uint32_t j))[120]
{
    if (tilemap->mgTiles[i][j].health > 4)
    {
        return &tilemap->mid_h_Wsg;
    }
    else if (tilemap->mgTiles[i][j].health > 1)
    {
        return &tilemap->mid_m_Wsg;
    }
    return &tilemap->mid_s_Wsg;
}

wsg_t (*bb_GetForegroundWsgArrForCoord(bb_tilemap_t* tilemap, const uint32_t i, const uint32_t j))[240]
{
    if (tilemap->fgTiles[i][j].health > 10)
    {
        return &tilemap->fore_b_Wsg;
    }
    else if (tilemap->fgTiles[i][j].health > 4)
    {
        return &tilemap->fore_h_Wsg;
    }
    else if (tilemap->fgTiles[i][j].health > 1)
    {
        return &tilemap->fore_m_Wsg;
    }
    return &tilemap->fore_s_Wsg;
}<|MERGE_RESOLUTION|>--- conflicted
+++ resolved
@@ -19,12 +19,7 @@
 void bb_initializeTileMap(bb_tilemap_t* tilemap, heatshrink_decoder* hsd, uint8_t* decodeSpace)
 {
     wsg_t levelWsg;                           ///< A graphic representing the level data where tiles are pixels.
-<<<<<<< HEAD
-    loadWsgInplace("bb_level.wsg", &levelWsg, true, decodeSpace, hsd); // levelWsg only needed for this brief scope.
-    bb_loadWsgs(tilemap, hsd, decodeSpace);
-=======
     loadWsg("bb_level.wsg", &levelWsg, true); // levelWsg only needed for this brief scope.
->>>>>>> 28b2e00f
 
     // Set all the tiles
     for (int i = 0; i < TILE_FIELD_WIDTH; i++)
@@ -126,15 +121,9 @@
 {
     loadWsgInplace("headlampLookup.wsg", &tilemap->headlampWsg, true, decodeSpace, hsd); // 122 x 107 pixels
 
-<<<<<<< HEAD
-    loadWsgInplace("baked_Landfill2.wsg", &tilemap->surface1Wsg, true, decodeSpace, hsd);
-    loadWsgInplace("baked_Landfill3.wsg", &tilemap->surface2Wsg, true, decodeSpace, hsd);
-    loadWsgInplace("landfill_gradient.wsg", &tilemap->landfillGradient, true, decodeSpace, hsd);
-=======
     loadWsg("baked_Landfill2.wsg", &tilemap->surface1Wsg, true);
     loadWsg("baked_Landfill3.wsg", &tilemap->surface2Wsg, true);
     loadWsg("landfill_gradient.wsg", &tilemap->landfillGradient, true);
->>>>>>> 28b2e00f
 
     // TILE MAP shenanigans explained:
     // neigbhbors in LURD order (Left, Up, Down, Right) 1 if dirt, 0 if not
@@ -225,34 +214,14 @@
 // flags neighbors to check for structural support
 void flagNeighbors(const bb_midgroundTileInfo_t* tile, bb_gameData_t* gameData)
 {
-<<<<<<< HEAD
-    uint8_t* left = heap_caps_calloc(3,sizeof(uint8_t), MALLOC_CAP_SPIRAM);
-    left[0] = tile->x - 1;
-    left[1] = tile->y;
-    left[2] = 1;
-=======
     uint8_t* left = HEAP_CAPS_CALLOC_DBG(3, sizeof(uint8_t), MALLOC_CAP_SPIRAM);
     left[0]       = tile->x - 1;
     left[1]       = tile->y;
     left[2]       = 1;
->>>>>>> 28b2e00f
     push(&gameData->pleaseCheck, (void*)left);
 
     if (tile->y > 0)
     {
-<<<<<<< HEAD
-        uint8_t* up = heap_caps_calloc(3,sizeof(uint8_t), MALLOC_CAP_SPIRAM);
-        up[0] = tile->x;
-        up[1] = tile->y - 1;
-        up[2] = 1;
-        push(&gameData->pleaseCheck, (void*)up);
-    }
-
-    uint8_t* right = heap_caps_calloc(3,sizeof(uint8_t), MALLOC_CAP_SPIRAM);
-    right[0] = tile->x + 1;
-    right[1] = tile->y;
-    right[2] = 1;
-=======
         uint8_t* up = HEAP_CAPS_CALLOC_DBG(3, sizeof(uint8_t), MALLOC_CAP_SPIRAM);
         up[0]       = tile->x;
         up[1]       = tile->y - 1;
@@ -264,24 +233,10 @@
     right[0]       = tile->x + 1;
     right[1]       = tile->y;
     right[2]       = 1;
->>>>>>> 28b2e00f
     push(&gameData->pleaseCheck, (void*)right);
 
     if (tile->y < TILE_FIELD_HEIGHT)
     {
-<<<<<<< HEAD
-        uint8_t* down = heap_caps_calloc(3,sizeof(uint8_t), MALLOC_CAP_SPIRAM);
-        down[0] = tile->x;
-        down[1] = tile->y + 1;
-        down[2] = 1;
-        push(&gameData->pleaseCheck, (void*)down);
-    }
-
-    uint8_t* midground = heap_caps_calloc(3,sizeof(uint8_t), MALLOC_CAP_SPIRAM);
-    midground[0] = tile->x;
-    midground[1] = tile->y;
-    midground[2] = 0;
-=======
         uint8_t* down = HEAP_CAPS_CALLOC_DBG(3, sizeof(uint8_t), MALLOC_CAP_SPIRAM);
         down[0]       = tile->x;
         down[1]       = tile->y + 1;
@@ -293,7 +248,6 @@
     midground[0]       = tile->x;
     midground[1]       = tile->y;
     midground[2]       = 0;
->>>>>>> 28b2e00f
     push(&gameData->pleaseCheck, (void*)midground);
 }
 
