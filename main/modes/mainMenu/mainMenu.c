--- conflicted
+++ resolved
@@ -111,11 +111,8 @@
     addSingleItemToMenu(mainMenu->menu, colorchordMode.modeName);
     addSingleItemToMenu(mainMenu->menu, modeDance.modeName);
     addSingleItemToMenu(mainMenu->menu, tunernomeMode.modeName);
-<<<<<<< HEAD
+    addSingleItemToMenu(mainMenu->menu, jukeboxMode.modeName);
     addSingleItemToMenu(mainMenu->menu, touchTestMode.modeName);
-=======
-    addSingleItemToMenu(mainMenu->menu, jukeboxMode.modeName);
->>>>>>> 84ebe4ce
 
     // Start a submenu for settings
     mainMenu->menu = startSubMenu(mainMenu->menu, settingsLabel);
@@ -211,15 +208,13 @@
         {
             switchToSwadgeMode(&tunernomeMode);
         }
-<<<<<<< HEAD
+        else if (label == jukeboxMode.modeName)
+        {
+            switchToSwadgeMode(&jukeboxMode);
+        }
         else if (label == touchTestMode.modeName)
         {
             switchToSwadgeMode(&touchTestMode);
-=======
-        else if (label == jukeboxMode.modeName)
-        {
-            switchToSwadgeMode(&jukeboxMode);
->>>>>>> 84ebe4ce
         }
     }
     else
