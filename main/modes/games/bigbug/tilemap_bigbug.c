//==============================================================================
// Includes
//==============================================================================
#include <color_utils.h>
#include "typedef_bigbug.h"
#include "tilemap_bigbug.h"
#include "random_bigbug.h"
#include "entity_bigbug.h"
#include "lighting_bigbug.h"

//==============================================================================
// Function Prototypes
//==============================================================================

//==============================================================================
// Functions
//==============================================================================

void bb_initializeTileMap(bb_tilemap_t* tilemap)
{
    wsg_t levelWsg;                           ///< A graphic representing the level data where tiles are pixels.
    loadWsg("bb_level.wsg", &levelWsg, true); // levelWsg only needed for this brief scope.

    // Set all the tiles
    for (int i = 0; i < TILE_FIELD_WIDTH; i++)
    {
        for (int j = 0; j < TILE_FIELD_HEIGHT; j++)
        {
            tilemap->fgTiles[i][j].x = i;
            tilemap->fgTiles[i][j].y = j;
            tilemap->fgTiles[i][j].z = 1;

            tilemap->mgTiles[i][j].x = i;
            tilemap->mgTiles[i][j].y = j;
            tilemap->mgTiles[i][j].z = 0;

            uint32_t rgbCol = paletteToRGB(levelWsg.px[(j * levelWsg.w) + i]);
            // blue value used for foreground tiles
            switch (rgbCol & 255)
            {
                case 0: // 0 in wsg land
                {
                    tilemap->fgTiles[i][j].health = 0;
                    break;
                }
                case 51: // 1 in wsg land
                {
                    tilemap->fgTiles[i][j].health = 1;
                    break;
                }
                case 102: // 2 in wsg land
                {
                    tilemap->fgTiles[i][j].health = 4;
                    break;
                }
                case 153: // 3 in wsg land
                {
                    tilemap->fgTiles[i][j].health = 10;
                    break;
                }
                case 204: // 4 in wsg land
                {
                    tilemap->fgTiles[i][j].health = 100;
                    break;
                }
                default: // shouldn't happen
                {
                    tilemap->fgTiles[i][j].health = 100;
                    break;
                }
            }

            // printf("green: %u\n", (rgbCol >> 8) & 255);
            // green value used for midground tiles
            switch ((rgbCol >> 8) & 255)
            {
                case 0: // 0 in wsg land
                {
                    tilemap->mgTiles[i][j].health = 0;
                    break;
                }
                case 255: // 5 in wsg land
                {
                    int8_t values[]               = {1, 4, 10};
                    tilemap->mgTiles[i][j].health = tilemap->fgTiles[i][j].health == 0 ? values[bb_randomInt(0, 2)]
                                                                                       : tilemap->fgTiles[i][j].health;
                    break;
                }
                default:
                {
                    break;
                }
            }

            switch ((rgbCol >> 16) & 255)
            {            // red value used for some spawns (not eggs)
                case 51: // 1 in wsg land
                {
                    tilemap->fgTiles[i][j].health = 0;
                    tilemap->fgTiles[i][j].embed  = CAR_EMBED;
                    break;
                }
                case 255: // 5 in wsg land
                {
                    tilemap->fgTiles[i][j].health = 0;
                    tilemap->fgTiles[i][j].embed  = WASHING_MACHINE_EMBED;
                    break;
                }
                default:
                {
                    tilemap->fgTiles[i][j].embed = NOTHING_EMBED;
                    break;
                }
            }
        }
    }
    freeWsg(&levelWsg);
}

void bb_loadWsgs(bb_tilemap_t* tilemap)
{
    loadWsg("headlampLookup.wsg", &tilemap->headlampWsg, true); // 122 x 107 pixels

    loadWsg("baked_Landfill2.wsg", &tilemap->surface1Wsg, true);
    loadWsg("baked_Landfill3.wsg", &tilemap->surface2Wsg, true);
    loadWsg("landfill_gradient.wsg", &tilemap->landfillGradient, true);

    // TILE MAP shenanigans explained:
    // neigbhbors in LURD order (Left, Up, Down, Right) 1 if dirt, 0 if not
    // bin  dec  wsg
    // LURD
    // 0010 2    0
    // 1010 10   1
    // 1000 8    2
    // 0000 0    3

    // 0011 3    4
    // 1011 11   5
    // 1001 9    6
    // 0001 1    7

    // 0111 7    8
    // 1111 15   9
    // 1101 13   10
    // 0101 5    11

    // 0110 6    12
    // 1110 14   13
    // 1100 12   14
    // 0100 4    15

    // The index of bigbug->fore_s_Wsg is the LURD neighbor info.
    // The value within is the wsg graphic.
    // [3,7,0,4,15,11,12,8,2,6,1,5,14,10,13,9]

    // Midground
    for (int16_t i = 0; i < 120; i++)
    {
        char filename[20];
        snprintf(filename, sizeof(filename), "mid_s_%d.wsg", i);
        loadWsg(filename, &tilemap->mid_s_Wsg[i], true);

        snprintf(filename, sizeof(filename), "mid_m_%d.wsg", i);
        loadWsg(filename, &tilemap->mid_m_Wsg[i], true);

        snprintf(filename, sizeof(filename), "mid_h_%d.wsg", i);
        loadWsg(filename, &tilemap->mid_h_Wsg[i], true);
    }

    // Foreground
    for (int16_t i = 0; i < 240; i++)
    {
        char filename[20];
        snprintf(filename, sizeof(filename), "fore_s_%d.wsg", i);
        loadWsg(filename, &tilemap->fore_s_Wsg[i], true);

        snprintf(filename, sizeof(filename), "fore_m_%d.wsg", i);
        loadWsg(filename, &tilemap->fore_m_Wsg[i], true);

        snprintf(filename, sizeof(filename), "fore_h_%d.wsg", i);
        loadWsg(filename, &tilemap->fore_h_Wsg[i], true);

        snprintf(filename, sizeof(filename), "fore_b_%d.wsg", i);
        loadWsg(filename, &tilemap->fore_b_Wsg[i], true);
    }
}

void bb_freeWsgs(bb_tilemap_t* tilemap)
{
    freeWsg(&tilemap->headlampWsg); // 122 x 107 pixels

    freeWsg(&tilemap->surface1Wsg);
    freeWsg(&tilemap->surface2Wsg);
<<<<<<< HEAD
=======
    freeWsg(&tilemap->bgWsg);
    freeWsg(&tilemap->landfillGradient);
>>>>>>> 6f94d3fa

    // Midground
    for (int16_t i = 0; i < 120; i++)
    {
        freeWsg(&tilemap->mid_s_Wsg[i]);
        freeWsg(&tilemap->mid_m_Wsg[i]);
        freeWsg(&tilemap->mid_h_Wsg[i]);
    }

    // Foreground
    for (int16_t i = 0; i < 240; i++)
    {
        freeWsg(&tilemap->fore_s_Wsg[i]);
        freeWsg(&tilemap->fore_m_Wsg[i]);
        freeWsg(&tilemap->fore_h_Wsg[i]);
        freeWsg(&tilemap->fore_b_Wsg[i]);
    }
}

// flags neighbors to check for structural support
void flagNeighbors(const bb_midgroundTileInfo_t* tile, bb_gameData_t* gameData)
{
    uint8_t* left = HEAP_CAPS_CALLOC_DBG(3, sizeof(uint8_t), MALLOC_CAP_SPIRAM);
    left[0]       = tile->x - 1;
    left[1]       = tile->y;
    left[2]       = 1;
    push(&gameData->pleaseCheck, (void*)left);

    if (tile->y > 0)
    {
        uint8_t* up = HEAP_CAPS_CALLOC_DBG(3, sizeof(uint8_t), MALLOC_CAP_SPIRAM);
        up[0]       = tile->x;
        up[1]       = tile->y - 1;
        up[2]       = 1;
        push(&gameData->pleaseCheck, (void*)up);
    }

    uint8_t* right = HEAP_CAPS_CALLOC_DBG(3, sizeof(uint8_t), MALLOC_CAP_SPIRAM);
    right[0]       = tile->x + 1;
    right[1]       = tile->y;
    right[2]       = 1;
    push(&gameData->pleaseCheck, (void*)right);

    if (tile->y < TILE_FIELD_HEIGHT)
    {
        uint8_t* down = HEAP_CAPS_CALLOC_DBG(3, sizeof(uint8_t), MALLOC_CAP_SPIRAM);
        down[0]       = tile->x;
        down[1]       = tile->y + 1;
        down[2]       = 1;
        push(&gameData->pleaseCheck, (void*)down);
    }

    uint8_t* midground = HEAP_CAPS_CALLOC_DBG(3, sizeof(uint8_t), MALLOC_CAP_SPIRAM);
    midground[0]       = tile->x;
    midground[1]       = tile->y;
    midground[2]       = 0;
    push(&gameData->pleaseCheck, (void*)midground);
}

void bb_drawTileMap(bb_tilemap_t* tilemap, rectangle_t* camera, vec_t* garbotnikDrawPos, vec_t* garbotnikRotation,
                    bb_entityManager_t* entityManager)
{
    // font_t ibm;
    // loadFont("ibm_vga8.font", &ibm, false);

    int32_t offsetX1 = (camera->pos.x / 3) % 400;
    int32_t offsetX2 = (camera->pos.x / 2) % 400;

    offsetX1 = (offsetX1 < 0) ? offsetX1 + 400 : offsetX1;
    offsetX2 = (offsetX2 < 0) ? offsetX2 + 400 : offsetX2;

    // printf("camera y: %d\n", camera->pos.y);

    // draws background
    if (camera->pos.y < 270 && camera->pos.y > -907)
    {
        for (int32_t x = -1; x <= TFT_WIDTH / 400 + 1; x++)
        {
            drawWsgSimple(&tilemap->surface2Wsg, x * 400 - offsetX1, -64 - camera->pos.y / 3);
        }
    }

    // draws the closer background
    if (camera->pos.y < 1014 && camera->pos.y > -480)
    {
        for (int32_t x = -1; x <= TFT_WIDTH / 400 + 1; x++)
        {
            drawWsgSimple(&tilemap->surface1Wsg, x * 400 - offsetX2, -camera->pos.y / 2);
        }
    }
    // printf("cam y: %d\n", camera->pos.y);
    //  draws the back gradient
    if (camera->pos.y < 1424 && camera->pos.y > -70)
    {
        for (int x = -(offsetX2 % 8); x < 280; x += 8)
        {
            drawWsgSimple(&tilemap->landfillGradient, x, -camera->pos.y / 2 + 205);
        }
    }

    // setting up variables to draw midground & foreground
    // printf("camera x: %d\n", (bigbug->camera.pos.x >> DECIMAL_BITS));
    // printf("width: %d\n", FIELD_WIDTH);
    int16_t iStart = camera->pos.x / TILE_SIZE;
    int16_t iEnd   = iStart + TFT_WIDTH / TILE_SIZE + 1;
    int16_t jStart = camera->pos.y / TILE_SIZE;
    int16_t jEnd   = jStart + TFT_HEIGHT / TILE_SIZE + 1;

    iStart -= (camera->pos.x < 0);
    iEnd -= (camera->pos.x < 0);
    if (camera->pos.x + FIELD_WIDTH < 0)
    {
        iEnd = -1;
    }

    jStart -= (camera->pos.y < 0);
    jEnd -= (camera->pos.y < 0);
    if (camera->pos.y + FIELD_HEIGHT < 0)
    {
        jEnd = -1;
    }

    if (iEnd >= 0 && iStart < TILE_FIELD_WIDTH && jEnd >= 0 && jStart < TILE_FIELD_HEIGHT)
    {
        if (0 > iStart)
        {
            iStart = 0;
        }
        if (TILE_FIELD_WIDTH - 1 < iEnd)
        {
            iEnd = TILE_FIELD_WIDTH - 1;
        }
        if (0 > jStart)
        {
            jStart = 0;
        }
        if (TILE_FIELD_HEIGHT - 1 < jEnd)
        {
            jEnd = TILE_FIELD_HEIGHT - 1;
        }

        // printf("i: %d-%d j:%d-%d\n", iStart, iEnd, jStart, jEnd);
        // printf("x tile count: %d y tile count: %d\n", iEnd-iStart, jEnd-jStart);

        int32_t brightness;

        for (int32_t i = iStart; i <= iEnd; i++)
        {
            for (int32_t j = jStart; j <= jEnd; j++)
            {
                // Hijacking this i j double for loop to load entities within the camera bounds before drawing tiles.
                if (tilemap->fgTiles[i][j].embed != NOTHING_EMBED && tilemap->fgTiles[i][j].entity == NULL)
                {
                    switch (tilemap->fgTiles[i][j].embed)
                    {
                        case EGG_EMBED:
                        {
                            bb_entity_t* eggLeaves
                                = bb_createEntity(entityManager, NO_ANIMATION, true, EGG_LEAVES, 1,
                                                  i * TILE_SIZE + HALF_TILE, j * TILE_SIZE + HALF_TILE, false, false);
                            if (eggLeaves != NULL)
                            {
                                ((bb_eggLeavesData_t*)eggLeaves->data)->egg = bb_createEntity(
                                    entityManager, NO_ANIMATION, true, EGG, 1, i * TILE_SIZE + HALF_TILE,
                                    j * TILE_SIZE + HALF_TILE, false, false);
                                if (((bb_eggLeavesData_t*)eggLeaves->data)->egg == NULL)
                                {
                                    bb_destroyEntity(eggLeaves, false);
                                }
                                else
                                {
                                    tilemap->fgTiles[i][j].entity = eggLeaves;
                                }
                            }
                            break;
                        }
                        case WASHING_MACHINE_EMBED:
                        {
                            if (bb_createEntity(entityManager, NO_ANIMATION, true, BB_WASHING_MACHINE, 1,
                                                i * TILE_SIZE + HALF_TILE, j * TILE_SIZE + HALF_TILE, false, false)
                                != NULL)
                            {
                                tilemap->fgTiles[i][j].embed = NOTHING_EMBED;
                            }
                            break;
                        }
                        case CAR_EMBED:
                        {
                            if (bb_createEntity(entityManager, NO_ANIMATION, true, BB_CAR_IDLE, 1,
                                                i * TILE_SIZE + HALF_TILE, j * TILE_SIZE + HALF_TILE + 2, false, false)
                                != NULL)
                            {
                                tilemap->fgTiles[i][j].embed = NOTHING_EMBED;
                            }
                            break;
                        }
                        default:
                        {
                            break;
                        }
                    }
                }

                vec_t tilePos = {.x = i * TILE_SIZE - camera->pos.x, .y = j * TILE_SIZE - camera->pos.y};

                // Draw midground  tiles
                if (tilemap->mgTiles[i][j].health > 0)
                {
                    wsg_t(*wsgMidgroundArrayPtr)[120] = bb_GetMidgroundWsgArrForCoord(tilemap, i, j);

                    // sprite_idx LURD order.
                    int8_t sprite_idx
                        = 8 * ((i - 1 < 0) ? 0 : (tilemap->mgTiles[i - 1][j].health > 0))
                          + 4 * ((j - 1 < 0) ? 0 : (tilemap->mgTiles[i][j - 1].health > 0))
                          + 2 * ((i + 1 > TILE_FIELD_WIDTH - 1) ? 0 : tilemap->mgTiles[i + 1][j].health > 0)
                          + 1 * ((j + 1 > TILE_FIELD_HEIGHT - 1) ? 0 : tilemap->mgTiles[i][j + 1].health > 0);
                    // corner_info represents up_left, up_right, down_left, down_right dirt presence (remember >0 is
                    // dirt).
                    int8_t corner_info
                        = 8
                              * ((i - 1 < 0)   ? 0
                                 : (j - 1 < 0) ? 0
                                               : (tilemap->mgTiles[i - 1][j - 1].health > 0))
                          + 4
                                * ((i + 1 > TILE_FIELD_WIDTH - 1) ? 0
                                   : (j - 1 < 0)                  ? 0
                                                                  : tilemap->mgTiles[i + 1][j - 1].health > 0)
                          + 2
                                * ((i - 1 < 0)                       ? 0
                                   : (j + 1 > TILE_FIELD_HEIGHT - 1) ? 0
                                                                     : tilemap->mgTiles[i - 1][j + 1].health > 0)
                          + 1
                                * ((i + 1 > TILE_FIELD_WIDTH - 1)    ? 0
                                   : (j + 1 > TILE_FIELD_HEIGHT - 1) ? 0
                                                                     : tilemap->mgTiles[i + 1][j + 1].health > 0);

                    // Top Left
                    // 0 11xx 1xxx
                    // 4 10xx xxxx
                    // 8 01xx xxxx
                    // 12 00xx xxxx
                    // 16 11xx 0xxx
                    vec_t lookup = {tilePos.x + 8 - (garbotnikDrawPos->x + 18) + tilemap->headlampWsg.w,
                                    tilePos.y + 8 - (garbotnikDrawPos->y + 17) + tilemap->headlampWsg.h};
                    // vec_t lookup = {tilePos.x + 8 - garbotnikDrawPos->x + 16 + tilemap->headlampWsg.w / 2,
                    //                 tilePos.y + 8 - garbotnikDrawPos->y + 17 + tilemap->headlampWsg.h / 2};
                    // printf("lookup: %d\n",lookup.x);
                    lookup     = divVec2d(lookup, 2);
                    brightness = bb_midgroundLighting(&(tilemap->headlampWsg), &lookup, &(garbotnikRotation->x),
                                                      5 - (j > 25 ? 25 : j) / 5);

                    switch (sprite_idx & 0b1100)
                    {
                        case 0b1100: // 0 16
                        {
                            switch (corner_info & 0b1000)
                            {
                                case 0b1000: // 0
                                    drawWsgSimple(&(*wsgMidgroundArrayPtr)[20 * brightness + 0], tilePos.x, tilePos.y);
                                    break;
                                default: // 0b0000 16
                                    drawWsgSimple(&(*wsgMidgroundArrayPtr)[20 * brightness + 16], tilePos.x, tilePos.y);
                                    break;
                            }
                            break;
                        }
                        case 0b1000: // 4
                        {
                            drawWsgSimple(&(*wsgMidgroundArrayPtr)[20 * brightness + 4], tilePos.x, tilePos.y);
                            break;
                        }
                        case 0b0100: // 8
                        {
                            drawWsgSimple(&(*wsgMidgroundArrayPtr)[20 * brightness + 8], tilePos.x, tilePos.y);
                            break;
                        }
                        default: // 0b0000:12
                        {
                            drawWsgSimple(&(*wsgMidgroundArrayPtr)[20 * brightness + 12], tilePos.x, tilePos.y);
                            break;
                        }
                    }

                    // Top Right
                    // 1 x11x x1xx
                    // 5 x01x xxxx
                    // 9 x10x xxxx
                    // 13 x00x xxxx
                    // 17 x11x x0xx
                    lookup.x += 8;
                    brightness = bb_midgroundLighting(&(tilemap->headlampWsg), &lookup, &(garbotnikRotation->x),
                                                      5 - (j > 25 ? 25 : j) / 5);

                    switch (sprite_idx & 0b110)
                    {
                        case 0b110: // 1 17
                        {
                            switch (corner_info & 0b0100)
                            {
                                case 0b0100: // 1
                                {
                                    drawWsgSimple(&(*wsgMidgroundArrayPtr)[20 * brightness + 1], tilePos.x + HALF_TILE,
                                                  tilePos.y);
                                    break;
                                }
                                default: // 0b0000 17
                                {
                                    drawWsgSimple(&(*wsgMidgroundArrayPtr)[20 * brightness + 17], tilePos.x + HALF_TILE,
                                                  tilePos.y);
                                    break;
                                }
                            }
                            break;
                        }
                        case 0b010: // 5
                        {
                            drawWsgSimple(&(*wsgMidgroundArrayPtr)[20 * brightness + 5], tilePos.x + HALF_TILE,
                                          tilePos.y);
                            break;
                        }
                        case 0b100: // 9
                        {
                            drawWsgSimple(&(*wsgMidgroundArrayPtr)[20 * brightness + 9], tilePos.x + HALF_TILE,
                                          tilePos.y);
                            break;
                        }
                        default: // 0b0000:13
                        {
                            drawWsgSimple(&(*wsgMidgroundArrayPtr)[20 * brightness + 13], tilePos.x + HALF_TILE,
                                          tilePos.y);
                            break;
                        }
                    }

                    // Bottom Left
                    // 2 1xx1 xx1x
                    // 6 1xx0 xxxx
                    // 10 0xx1 xxxx
                    // 14 0xx0 xxxx
                    // 18 1xx1 xx0x
                    lookup.x -= 8;
                    lookup.y += 8;
                    brightness = bb_midgroundLighting(&(tilemap->headlampWsg), &lookup, &(garbotnikRotation->x),
                                                      5 - (j > 25 ? 25 : j) / 5);

                    switch (sprite_idx & 0b1001)
                    {
                        case 0b1001: // 2 18
                        {
                            switch (corner_info & 0b0010)
                            {
                                case 0b0010: // 2
                                {
                                    drawWsgSimple(&(*wsgMidgroundArrayPtr)[20 * brightness + 2], tilePos.x,
                                                  tilePos.y + HALF_TILE);
                                    break;
                                }
                                default: // 0b0000 18
                                {
                                    drawWsgSimple(&(*wsgMidgroundArrayPtr)[20 * brightness + 18], tilePos.x,
                                                  tilePos.y + HALF_TILE);
                                    break;
                                }
                            }
                            break;
                        }
                        case 0b1000: // 6
                        {
                            drawWsgSimple(&(*wsgMidgroundArrayPtr)[20 * brightness + 6], tilePos.x,
                                          tilePos.y + HALF_TILE);
                            break;
                        }
                        case 0b0001: // 10
                        {
                            drawWsgSimple(&(*wsgMidgroundArrayPtr)[20 * brightness + 10], tilePos.x,
                                          tilePos.y + HALF_TILE);
                            break;
                        }
                        default: // 0b0000:14
                        {
                            drawWsgSimple(&(*wsgMidgroundArrayPtr)[20 * brightness + 14], tilePos.x,
                                          tilePos.y + HALF_TILE);
                            break;
                        }
                    }

                    // Bottom Right
                    // 3 xx11 xxx1
                    // 7 xx10 xxxx
                    // 11 xx01 xxxx
                    // 15 xx00 xxxx
                    // 19 xx11 xxx0
                    lookup.x += 8;
                    brightness = bb_midgroundLighting(&(tilemap->headlampWsg), &lookup, &(garbotnikRotation->x),
                                                      5 - (j > 25 ? 25 : j) / 5);

                    switch (sprite_idx & 0b0011)
                    {
                        case 0b11: // 3 19
                        {
                            switch (corner_info & 0b1)
                            {
                                case 0b1: // 3
                                {
                                    drawWsgSimple(&(*wsgMidgroundArrayPtr)[20 * brightness + 3], tilePos.x + HALF_TILE,
                                                  tilePos.y + HALF_TILE);
                                    break;
                                }
                                default: // 0b0000 19
                                {
                                    drawWsgSimple(&(*wsgMidgroundArrayPtr)[20 * brightness + 19], tilePos.x + HALF_TILE,
                                                  tilePos.y + HALF_TILE);
                                    break;
                                }
                            }
                            break;
                        }
                        case 0b10: // 7
                        {
                            drawWsgSimple(&(*wsgMidgroundArrayPtr)[20 * brightness + 7], tilePos.x + HALF_TILE,
                                          tilePos.y + HALF_TILE);
                            break;
                        }
                        case 0b01: // 11
                        {
                            drawWsgSimple(&(*wsgMidgroundArrayPtr)[20 * brightness + 11], tilePos.x + HALF_TILE,
                                          tilePos.y + HALF_TILE);
                            break;
                        }
                        default: // 0b0000:15
                        {
                            drawWsgSimple(&(*wsgMidgroundArrayPtr)[20 * brightness + 15], tilePos.x + HALF_TILE,
                                          tilePos.y + HALF_TILE);
                            break;
                        }
                    }
                    // char snum[4];
                    // sprintf(snum, "%d", 20*brightness);
                    // drawText(&ibm, c555, snum, tilePos.x, tilePos.y);
                }

                // Draw foreground tiles
                if (tilemap->fgTiles[i][j].health >= 1)
                {
                    wsg_t(*wsgForegroundArrayPtr)[240] = bb_GetForegroundWsgArrForCoord(tilemap, i, j);

                    // sprite_idx LURD order.
                    uint8_t sprite_idx
                        = 8 * ((i - 1 < 0) ? 0 : (tilemap->fgTiles[i - 1][j].health > 0))
                          + 4 * ((j - 1 < 0) ? 0 : (tilemap->fgTiles[i][j - 1].health > 0))
                          + 2 * ((i + 1 > TILE_FIELD_WIDTH - 1) ? 0 : (tilemap->fgTiles[i + 1][j].health > 0))
                          + 1 * ((j + 1 > TILE_FIELD_HEIGHT - 1) ? 0 : (tilemap->fgTiles[i][j + 1]).health > 0);
                    // corner_info represents up_left, up_right, down_left, down_right dirt presence (remember >0 is
                    // dirt).
                    uint8_t corner_info
                        = 8
                              * ((i - 1 < 0)   ? 0
                                 : (j - 1 < 0) ? 0
                                               : (tilemap->fgTiles[i - 1][j - 1].health > 0))
                          + 4
                                * ((i + 1 > TILE_FIELD_WIDTH - 1) ? 0
                                   : (j - 1 < 0)                  ? 0
                                                                  : (tilemap->fgTiles[i + 1][j - 1].health > 0))
                          + 2
                                * ((i - 1 < 0)                       ? 0
                                   : (j + 1 > TILE_FIELD_HEIGHT - 1) ? 0
                                                                     : (tilemap->fgTiles[i - 1][j + 1].health > 0))
                          + 1
                                * ((i + 1 > TILE_FIELD_WIDTH - 1)    ? 0
                                   : (j + 1 > TILE_FIELD_HEIGHT - 1) ? 0
                                                                     : (tilemap->fgTiles[i + 1][j + 1]).health > 0);

                    vec_t lookup = {tilePos.x + 8 - (garbotnikDrawPos->x + 18) + tilemap->headlampWsg.w,
                                    tilePos.y + 8 - (garbotnikDrawPos->y + 17) + tilemap->headlampWsg.h};
                    lookup       = divVec2d(lookup, 2);

                    brightness = bb_foregroundLighting(&(tilemap->headlampWsg), &lookup, &(garbotnikRotation->x));

                    // Top Left      V
                    // 00RD ....   (0,0),  (2,1),  (0,2),  (2,3), #convex corners
                    // 1100 1...   (14,0), (12,1), (6,2),  (4,3), #opposite convex corners
                    // 10RD ....   (1,0),  (1,1),  (1,2),  (1,3), #horizontal light
                    // 01RD ....   (11,0), (11,1), (11,2), (11,3),#vertical light
                    // 1110 1...   (13,0), (13,1), (5,2),  (5,3), #horizontal shadow
                    // 1101 1...   (10,0), (8,1),  (10,2), (8,3), #vertical shadow
                    // 11RD 0...   (19,0), (17,1), (18,2), (16,3),#concave corners
                    // 1111 10..   (17,0), (16,1), (19,2), (18,3),#left of concave corners
                    // 1111 1.0.   (18,0), (19,1), (16,2), (17,3),#right of concave corners
                    // 1111 1110   (16,0), (18,1), (17,2), (19,3) #opposite concave corners
                    uint8_t num = (sprite_idx << 4) + corner_info; // 8-bit number
                    if ((num & 0b11000000) == 0b00000000)
                    {
                        // Case 1: 00.. ....
                        drawWsgSimple(&(*wsgForegroundArrayPtr)[40 * brightness + 0], tilePos.x, tilePos.y);
                    }
                    else if ((num & 0b11111000) == 0b11001000)
                    {
                        // Case 2: 1100 1...
                        drawWsgSimple(&(*wsgForegroundArrayPtr)[40 * brightness + 4], tilePos.x, tilePos.y);
                    }
                    else if ((num & 0b11000000) == 0b10000000)
                    {
                        // Case 3: 10.. ....
                        drawWsgSimple(&(*wsgForegroundArrayPtr)[40 * brightness + 8], tilePos.x, tilePos.y);
                    }
                    else if ((num & 0b11000000) == 0b01000000)
                    {
                        // Case 4: 01.. ....
                        drawWsgSimple(&(*wsgForegroundArrayPtr)[40 * brightness + 12], tilePos.x, tilePos.y);
                    }
                    else if ((num & 0b11111000) == 0b11101000)
                    {
                        // Case 5: 1110 1...
                        drawWsgSimple(&(*wsgForegroundArrayPtr)[40 * brightness + 16], tilePos.x, tilePos.y);
                    }
                    else if ((num & 0b11111000) == 0b11011000)
                    {
                        // Case 6: 1101 1...
                        drawWsgSimple(&(*wsgForegroundArrayPtr)[40 * brightness + 20], tilePos.x, tilePos.y);
                    }
                    else if ((num & 0b11001000) == 0b11000000)
                    {
                        // Case 7: 11.. 0...
                        drawWsgSimple(&(*wsgForegroundArrayPtr)[40 * brightness + 24], tilePos.x, tilePos.y);
                    }
                    else if ((num & 0b11111100) == 0b11111000)
                    {
                        // Case 8: 1111 10..
                        drawWsgSimple(&(*wsgForegroundArrayPtr)[40 * brightness + 28], tilePos.x, tilePos.y);
                    }
                    else if ((num & 0b11111010) == 0b11111000)
                    {
                        // Case 9: 1111 1.0.
                        drawWsgSimple(&(*wsgForegroundArrayPtr)[40 * brightness + 32], tilePos.x, tilePos.y);
                    }
                    else if (num == 0b11111110)
                    {
                        // Case 10: 1111 1110
                        drawWsgSimple(&(*wsgForegroundArrayPtr)[40 * brightness + 36], tilePos.x, tilePos.y);
                    }
                    else
                    {
                        // Case 11: 1111 1111
                        drawWsgSimple(&(*wsgForegroundArrayPtr)[39], tilePos.x, tilePos.y);
                    }

                    lookup.x += 8;
                    brightness = bb_foregroundLighting(&(tilemap->headlampWsg), &lookup, &(garbotnikRotation->x));
                    // Top Right             V
                    // L00D ....   (0,0),  (2,1),  (0,2),  (2,3), #convex corners
                    // 0110 .1..   (14,0), (12,1), (6,2),  (4,3), #opposite convex corners
                    // L01D ....   (1,0),  (1,1),  (1,2),  (1,3), #horizontal light
                    // L10D ....   (11,0), (11,1), (11,2), (11,3),#vertical light
                    // 1110 .1..   (13,0), (13,1), (5,2),  (5,3), #horizontal shadow
                    // 0111 .1..   (10,0), (8,1),  (10,2), (8,3), #vertical shadow
                    // L11D .0...  (19,0), (17,1), (18,2), (16,3),#concave corners
                    // 1111 .1.0   (17,0), (16,1), (19,2), (18,3),#left of concave corners
                    // 1111 01..   (18,0), (19,1), (16,2), (17,3),#right of concave corners
                    // 1111 1101   (16,0), (18,1), (17,2), (19,3) #opposite concave corners
                    if (brightness > 5)
                    {
                        brightness = 5;
                    }
                    if ((num & 0b01100000) == 0b00000000)
                    {
                        // L00D ....   (0,0),  (2,1),  (0,2),  (2,3), #convex corners
                        drawWsgSimple(&(*wsgForegroundArrayPtr)[40 * brightness + 1], tilePos.x + HALF_TILE, tilePos.y);
                    }
                    else if ((num & 0b11110100) == 0b01100100)
                    {
                        // 0110 .1..   (14,0), (12,1), (6,2),  (4,3), #opposite convex corners
                        drawWsgSimple(&(*wsgForegroundArrayPtr)[40 * brightness + 5], tilePos.x + HALF_TILE, tilePos.y);
                    }
                    else if ((num & 0b01100000) == 0b00100000)
                    {
                        // L01D ....   (1,0),  (1,1),  (1,2),  (1,3), #horizontal light
                        drawWsgSimple(&(*wsgForegroundArrayPtr)[40 * brightness + 9], tilePos.x + HALF_TILE, tilePos.y);
                    }
                    else if ((num & 0b01100000) == 0b01000000)
                    {
                        // L10D ....   (11,0), (11,1), (11,2), (11,3),#vertical light
                        drawWsgSimple(&(*wsgForegroundArrayPtr)[40 * brightness + 13], tilePos.x + HALF_TILE,
                                      tilePos.y);
                    }
                    else if ((num & 0b11110100) == 0b11100100)
                    {
                        // 1110 .1..   (13,0), (13,1), (5,2),  (5,3), #horizontal shadow
                        drawWsgSimple(&(*wsgForegroundArrayPtr)[40 * brightness + 17], tilePos.x + HALF_TILE,
                                      tilePos.y);
                    }
                    else if ((num & 0b11110100) == 0b01110100)
                    {
                        // 0111 .1..   (10,0), (8,1),  (10,2), (8,3), #vertical shadow
                        drawWsgSimple(&(*wsgForegroundArrayPtr)[40 * brightness + 21], tilePos.x + HALF_TILE,
                                      tilePos.y);
                    }
                    else if ((num & 0b01100100) == 0b01100000)
                    {
                        // L11D .0..  (19,0), (17,1), (18,2), (16,3),#concave corners
                        drawWsgSimple(&(*wsgForegroundArrayPtr)[40 * brightness + 25], tilePos.x + HALF_TILE,
                                      tilePos.y);
                    }
                    else if ((num & 0b11110101) == 0b11110100)
                    {
                        // 1111 .1.0   (17,0), (16,1), (19,2), (18,3),#left of concave corners
                        drawWsgSimple(&(*wsgForegroundArrayPtr)[40 * brightness + 29], tilePos.x + HALF_TILE,
                                      tilePos.y);
                    }
                    else if ((num & 0b11111100) == 0b11110100)
                    {
                        // 1111 01..   (18,0), (19,1), (16,2), (17,3),#right of concave corners
                        drawWsgSimple(&(*wsgForegroundArrayPtr)[40 * brightness + 33], tilePos.x + HALF_TILE,
                                      tilePos.y);
                    }
                    else if (num == 0b11111101)
                    {
                        // 1111 1101   (16,0), (18,1), (17,2), (19,3) #opposite concave corners
                        drawWsgSimple(&(*wsgForegroundArrayPtr)[40 * brightness + 37], tilePos.x + HALF_TILE,
                                      tilePos.y);
                    }
                    else
                    {
                        // Case 11: 1111 1111
                        drawWsgSimple(&(*wsgForegroundArrayPtr)[39], tilePos.x + HALF_TILE, tilePos.y);
                    }

                    lookup.x -= 8;
                    lookup.y += 8;
                    brightness = bb_foregroundLighting(&(tilemap->headlampWsg), &lookup, &(garbotnikRotation->x));
                    // Bottom Left                   V
                    // 0UR0 ....   (0,0),  (2,1),  (0,2),  (2,3), #convex corners
                    // 0110 ..1.   (14,0), (12,1), (6,2),  (4,3), #opposite convex corners
                    // 1UR0 ....   (1,0),  (1,1),  (1,2),  (1,3), #horizontal light
                    // 0UR1 ....   (11,0), (11,1), (11,2), (11,3),#vertical light
                    // 1011 ..1.   (13,0), (13,1), (5,2),  (5,3), #horizontal shadow
                    // 1101 ..1.   (10,0), (8,1),  (10,2), (8,3), #vertical shadow
                    // 1UR1 ..0.   (19,0), (17,1), (18,2), (16,3),#concave corners
                    // 1111 0.1.   (17,0), (16,1), (19,2), (18,3),#left of concave corners
                    // 1111 ..10   (18,0), (19,1), (16,2), (17,3),#right of concave corners
                    // 1111 1011   (16,0), (18,1), (17,2), (19,3) #opposite concave corners
                    if (brightness > 5)
                    {
                        brightness = 5;
                    }
                    if ((num & 0b10010000) == 0b00000000)
                    {
                        // 0UR0 ....   (0,0),  (2,1),  (0,2),  (2,3), #convex corners
                        drawWsgSimple(&(*wsgForegroundArrayPtr)[40 * brightness + 2], tilePos.x, tilePos.y + HALF_TILE);
                    }
                    else if ((num & 0b11110110) == 0b10010010)
                    {
                        // 0110 ..1.   (14,0), (12,1), (6,2),  (4,3), #opposite convex corners
                        drawWsgSimple(&(*wsgForegroundArrayPtr)[40 * brightness + 6], tilePos.x, tilePos.y + HALF_TILE);
                    }
                    else if ((num & 0b10010000) == 0b10000000)
                    {
                        // 1UR0 ....   (1,0),  (1,1),  (1,2),  (1,3), #horizontal light
                        drawWsgSimple(&(*wsgForegroundArrayPtr)[40 * brightness + 10], tilePos.x,
                                      tilePos.y + HALF_TILE);
                    }
                    else if ((num & 0b10010000) == 0b00010000)
                    {
                        // 0UR1 ....   (11,0), (11,1), (11,2), (11,3),#vertical light
                        drawWsgSimple(&(*wsgForegroundArrayPtr)[40 * brightness + 14], tilePos.x,
                                      tilePos.y + HALF_TILE);
                    }
                    else if ((num & 0b11110010) == 0b10110010)
                    {
                        // 1011 ..1.   (13,0), (13,1), (5,2),  (5,3), #horizontal shadow
                        drawWsgSimple(&(*wsgForegroundArrayPtr)[40 * brightness + 18], tilePos.x,
                                      tilePos.y + HALF_TILE);
                    }
                    else if ((num & 0b11110010) == 0b11010010)
                    {
                        // 1101 ..1.   (10,0), (8,1),  (10,2), (8,3), #vertical shadow
                        drawWsgSimple(&(*wsgForegroundArrayPtr)[40 * brightness + 22], tilePos.x,
                                      tilePos.y + HALF_TILE);
                    }
                    else if ((num & 0b10010010) == 0b10010000)
                    {
                        // 1UR1 ..0.   (19,0), (17,1), (18,2), (16,3),#concave corners
                        drawWsgSimple(&(*wsgForegroundArrayPtr)[40 * brightness + 26], tilePos.x,
                                      tilePos.y + HALF_TILE);
                    }
                    else if ((num & 0b11111010) == 0b11110010)
                    {
                        // 1111 0.1.   (17,0), (16,1), (19,2), (18,3),#left of concave corners
                        drawWsgSimple(&(*wsgForegroundArrayPtr)[40 * brightness + 30], tilePos.x,
                                      tilePos.y + HALF_TILE);
                    }
                    else if ((num & 0b11110011) == 0b11110010)
                    {
                        // 1111 ..10   (18,0), (19,1), (16,2), (17,3),#right of concave corners
                        drawWsgSimple(&(*wsgForegroundArrayPtr)[40 * brightness + 34], tilePos.x,
                                      tilePos.y + HALF_TILE);
                    }
                    else if (num == 0b11111011)
                    {
                        // 1111 1011   (16,0), (18,1), (17,2), (19,3) #opposite concave corners
                        drawWsgSimple(&(*wsgForegroundArrayPtr)[40 * brightness + 38], tilePos.x,
                                      tilePos.y + HALF_TILE);
                    }
                    else
                    {
                        // Case 11: 1111 1111
                        drawWsgSimple(&(*wsgForegroundArrayPtr)[39], tilePos.x, tilePos.y + HALF_TILE);
                    }

                    lookup.x += 8;
                    brightness = bb_foregroundLighting(&(tilemap->headlampWsg), &lookup, &(garbotnikRotation->x));
                    // Bottom Right                          V
                    if ((num & 0b00110000) == 0b00000000)
                    {
                        // LU00 ....   (0,0),  (2,1),  (0,2),  (2,3), #convex corners
                        drawWsgSimple(&(*wsgForegroundArrayPtr)[40 * brightness + 3], tilePos.x + HALF_TILE,
                                      tilePos.y + HALF_TILE);
                    }
                    else if ((num & 0b11110001) == 0b00110001)
                    {
                        // 0011 ...1   (14,0), (12,1), (6,2),  (4,3), #opposite convex corners
                        drawWsgSimple(&(*wsgForegroundArrayPtr)[40 * brightness + 7], tilePos.x + HALF_TILE,
                                      tilePos.y + HALF_TILE);
                    }
                    else if ((num & 0b00110000) == 0b00100000)
                    {
                        // LU10 ....   (1,0),  (1,1),  (1,2),  (1,3), #horizontal light
                        drawWsgSimple(&(*wsgForegroundArrayPtr)[40 * brightness + 11], tilePos.x + HALF_TILE,
                                      tilePos.y + HALF_TILE);
                    }
                    else if ((num & 0b00110000) == 0b00010000)
                    {
                        // LU01 ....   (11,0), (11,1), (11,2), (11,3),#vertical light
                        drawWsgSimple(&(*wsgForegroundArrayPtr)[40 * brightness + 15], tilePos.x + HALF_TILE,
                                      tilePos.y + HALF_TILE);
                    }
                    else if ((num & 0b11110001) == 0b10110001)
                    {
                        // 1011 ...1   (13,0), (13,1), (5,2),  (5,3), #horizontal shadow
                        drawWsgSimple(&(*wsgForegroundArrayPtr)[40 * brightness + 19], tilePos.x + HALF_TILE,
                                      tilePos.y + HALF_TILE);
                    }
                    else if ((num & 0b11110001) == 0b01110001)
                    {
                        // 0111 ...1   (10,0), (8,1),  (10,2), (8,3), #vertical shadow
                        drawWsgSimple(&(*wsgForegroundArrayPtr)[40 * brightness + 23], tilePos.x + HALF_TILE,
                                      tilePos.y + HALF_TILE);
                    }
                    else if ((num & 0b00110001) == 0b00110000)
                    {
                        // LU11 ...0   (19,0), (17,1), (18,2), (16,3),#concave corners
                        drawWsgSimple(&(*wsgForegroundArrayPtr)[40 * brightness + 27], tilePos.x + HALF_TILE,
                                      tilePos.y + HALF_TILE);
                    }
                    else if ((num & 0b11110011) == 0b11110001)
                    {
                        // 1111 ..01   (17,0), (16,1), (19,2), (18,3),#left of concave corners
                        drawWsgSimple(&(*wsgForegroundArrayPtr)[40 * brightness + 31], tilePos.x + HALF_TILE,
                                      tilePos.y + HALF_TILE);
                    }
                    else if ((num & 0b11110101) == 0b11110001)
                    {
                        // 1111 .0.1   (18,0), (19,1), (16,2), (17,3),#right of concave corners
                        drawWsgSimple(&(*wsgForegroundArrayPtr)[40 * brightness + 35], tilePos.x + HALF_TILE,
                                      tilePos.y + HALF_TILE);
                    }
                    else if (num == 0b11110111)
                    {
                        // 1111 0111   (16,0), (18,1), (17,2), (19,3) #opposite concave corners
                        drawWsgSimple(&(*wsgForegroundArrayPtr)[40 * brightness + 39], tilePos.x + HALF_TILE,
                                      tilePos.y + HALF_TILE);
                    }
                    else
                    {
                        drawWsgSimple(&(*wsgForegroundArrayPtr)[39], tilePos.x + HALF_TILE, tilePos.y + HALF_TILE);
                    }

                    // char snum[4];
                    // sprintf(snum, "%d", brightness);
                    // drawText(&ibm, c555, snum, tilePos.x, tilePos.y);
                }
            }
        }
    }
    // freeFont(&ibm);
}

void bb_collisionCheck(bb_tilemap_t* tilemap, bb_entity_t* ent, vec_t* previousPos, bb_hitInfo_t* hitInfo)
{
    // Look up nearest tiles for collision checks
    // a tile's width is 16 pixels << 4 = 512. half width is 256.
    int32_t xIdx = (ent->pos.x - ent->halfWidth) / BITSHIFT_TILE_SIZE - (ent->pos.x < 0);  // the x index
    int32_t yIdx = (ent->pos.y - ent->halfHeight) / BITSHIFT_TILE_SIZE - (ent->pos.y < 0); // the y index

    int32_t closestSqDist = 131072 + ent->cSquared; //((16<<4)^2+(16<<4)^2+entity's cSquared)if it's further than this,
                                                    // there's no way it's a collision.
    closestSqDist += 150000;                        // Why do I have to do this? I don't know.............
    int32_t right_i = (ent->halfWidth * 2) / BITSHIFT_TILE_SIZE;
    right_i         = right_i ? right_i : 1;
    right_i += xIdx + 1;
    int32_t bottom_j = (ent->halfHeight * 2) / BITSHIFT_TILE_SIZE;
    bottom_j         = bottom_j ? bottom_j : 1;
    bottom_j += yIdx + 1;
    for (int32_t i = xIdx; i <= right_i; i++)
    {
        for (int32_t j = yIdx; j <= bottom_j; j++)
        {
            if (i >= 0 && i < TILE_FIELD_WIDTH && j >= 0 && j < TILE_FIELD_HEIGHT)
            {
                if (ent->gameData->tilemap.fgTiles[i][j].health >= 1)
                {
                    // Initial circle check for preselecting the closest dirt tile
                    int32_t sqDist
                        = sqMagVec2d(subVec2d(ent->pos, (vec_t){i * BITSHIFT_TILE_SIZE + BITSHIFT_HALF_TILE,
                                                                j * BITSHIFT_TILE_SIZE + BITSHIFT_HALF_TILE}));
                    if (sqDist < closestSqDist)
                    {
                        // Good candidate found!
                        vec_t tilePos = {i * BITSHIFT_TILE_SIZE + BITSHIFT_HALF_TILE,
                                         j * BITSHIFT_TILE_SIZE + BITSHIFT_HALF_TILE};
                        // AABB-AABB collision detection begins here
                        // https://tutorialedge.net/gamedev/aabb-collision-detection-tutorial/
                        if (ent->pos.x - (int32_t)ent->halfWidth < tilePos.x + (int32_t)BITSHIFT_HALF_TILE
                            && ent->pos.x + (int32_t)ent->halfWidth > tilePos.x - (int32_t)BITSHIFT_HALF_TILE
                            && ent->pos.y - (int32_t)ent->halfHeight < tilePos.y + (int32_t)BITSHIFT_HALF_TILE
                            && ent->pos.y + (int32_t)ent->halfHeight > tilePos.y - (int32_t)BITSHIFT_HALF_TILE)
                        {
                            /////////////////////////
                            // Collision detected! //
                            /////////////////////////
                            hitInfo->hit    = true;
                            closestSqDist   = sqDist;
                            hitInfo->tile_i = i;
                            hitInfo->tile_j = j;

                            if (previousPos != NULL)
                            {
                                // More accurate collision resolution if previousPos provided.
                                // Used by entities that need to bounce around or move quickly.

                                // generate hitInfo based on position from previous frame.
                                hitInfo->normal = subVec2d(*previousPos, tilePos);
                            }
                            else
                            {
                                // Worse collision resolution
                                // for entities that don't care to store their previousPos.
                                hitInfo->normal = subVec2d(ent->pos, tilePos);
                            }
                            // Snap the offset to an orthogonal direction.
                            if ((hitInfo->normal.x < 0 ? -hitInfo->normal.x : hitInfo->normal.x)
                                > (hitInfo->normal.y < 0 ? -hitInfo->normal.y : hitInfo->normal.y))
                            {
                                if (hitInfo->normal.x > 0)
                                {
                                    hitInfo->normal.x = 1;
                                    hitInfo->normal.y = 0;
                                    hitInfo->pos.x    = tilePos.x + BITSHIFT_HALF_TILE;
                                    hitInfo->pos.y    = ent->pos.y;
                                }
                                else
                                {
                                    hitInfo->normal.x = -1;
                                    hitInfo->normal.y = 0;
                                    hitInfo->pos.x    = tilePos.x - BITSHIFT_HALF_TILE;
                                    hitInfo->pos.y    = ent->pos.y;
                                }
                            }
                            else
                            {
                                if (hitInfo->normal.y > 0)
                                {
                                    hitInfo->normal.x = 0;
                                    hitInfo->normal.y = 1;
                                    hitInfo->pos.x    = ent->pos.x;
                                    hitInfo->pos.y    = tilePos.y + BITSHIFT_HALF_TILE;
                                }
                                else
                                {
                                    hitInfo->normal.x = 0;
                                    hitInfo->normal.y = -1;
                                    hitInfo->pos.x    = ent->pos.x;
                                    hitInfo->pos.y    = tilePos.y - BITSHIFT_HALF_TILE;
                                }
                            }
                        }
                    }
                }
            }
        }
    }
}

wsg_t (*bb_GetMidgroundWsgArrForCoord(bb_tilemap_t* tilemap, const uint32_t i, const uint32_t j))[120]
{
    if (tilemap->mgTiles[i][j].health > 4)
    {
        return &tilemap->mid_h_Wsg;
    }
    else if (tilemap->mgTiles[i][j].health > 1)
    {
        return &tilemap->mid_m_Wsg;
    }
    return &tilemap->mid_s_Wsg;
}

wsg_t (*bb_GetForegroundWsgArrForCoord(bb_tilemap_t* tilemap, const uint32_t i, const uint32_t j))[240]
{
    if (tilemap->fgTiles[i][j].health > 10)
    {
        return &tilemap->fore_b_Wsg;
    }
    else if (tilemap->fgTiles[i][j].health > 4)
    {
        return &tilemap->fore_h_Wsg;
    }
    else if (tilemap->fgTiles[i][j].health > 1)
    {
        return &tilemap->fore_m_Wsg;
    }
    return &tilemap->fore_s_Wsg;
}<|MERGE_RESOLUTION|>--- conflicted
+++ resolved
@@ -191,11 +191,7 @@
 
     freeWsg(&tilemap->surface1Wsg);
     freeWsg(&tilemap->surface2Wsg);
-<<<<<<< HEAD
-=======
-    freeWsg(&tilemap->bgWsg);
     freeWsg(&tilemap->landfillGradient);
->>>>>>> 6f94d3fa
 
     // Midground
     for (int16_t i = 0; i < 120; i++)
