--- conflicted
+++ resolved
@@ -80,8 +80,6 @@
 menuManiaRenderer_t* initMenuManiaRenderer(font_t* titleFont, font_t* titleFontOutline, font_t* menuFont)
 {
     menuManiaRenderer_t* renderer = heap_caps_calloc(1, sizeof(menuManiaRenderer_t), MALLOC_CAP_SPIRAM);
-<<<<<<< HEAD
-=======
 
     // Default colors
     renderer->titleBgColor     = c115;
@@ -100,7 +98,6 @@
     renderer->baseLedColor.r = ((ledColor >> 16) & 0xFF) / 2;
     renderer->baseLedColor.g = ((ledColor >> 8) & 0xFF) / 2;
     renderer->baseLedColor.b = ((ledColor >> 0) & 0xFF) / 2;
->>>>>>> 5bc57045
 
     // Save or allocate title font
     if (NULL == titleFont)
