--- conflicted
+++ resolved
@@ -795,10 +795,6 @@
                 strcpy(cg->buffer, "");
                 textEntrySoftReset();
             }
-<<<<<<< HEAD
-
-=======
->>>>>>> 84bf8eaf
             textEntrySetPrompt(namePrompt);
             cg_groveDrawField(cg, 0);
             textEntryDraw(elapsedUS);
